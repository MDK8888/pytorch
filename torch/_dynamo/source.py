--- conflicted
+++ resolved
@@ -2,13 +2,10 @@
 import dataclasses
 from typing import Any
 
+from torch._guards import Guard, GuardSource
+
 from . import utils
 from .bytecode_transformation import create_instruction
-<<<<<<< HEAD
-from torch._guards import Guard, GuardSource
-=======
-from .guards import Guard, GuardSource
->>>>>>> c411131a
 from .utils import rename_implicit
 
 _GUARD_SOURCE_NN_MODULE = {
