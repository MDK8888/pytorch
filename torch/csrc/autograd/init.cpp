--- conflicted
+++ resolved
@@ -185,94 +185,8 @@
       .def("cuda_elapsed_us", &KinetoEvent::cudaElapsedUs)
       .def("nbytes", [](const KinetoEvent& e) { return e.nBytes(); });
 
-<<<<<<< HEAD
-=======
-  {
-    using torch::profiler::impl::PyFrameState;
-    using torch::profiler::impl::Result;
-    py::enum_<EventType>(m, "_EventType")
-        .value("TorchOp", EventType::TorchOp)
-        .value("Backend", EventType::Backend)
-        .value("Allocation", EventType::Allocation)
-        .value("PyCall", EventType::PyCall)
-        .value("PyCCall", EventType::PyCCall)
-        .value("Kineto", EventType::Kineto);
-    py::class_<ExtraFields<EventType::TorchOp>>(m, "_ExtraFields_TorchOp")
-        .def_readonly("inputs", &ExtraFields<EventType::TorchOp>::inputs_)
-        .def_readonly(
-            "allow_tf32_cublas",
-            &ExtraFields<EventType::TorchOp>::allow_tf32_cublas_);
-    py::class_<Inputs>(m, "_Inputs")
-        .def_readonly("shapes", &Inputs::shapes_)
-        .def_readonly("dtypes", &Inputs::dtypes_)
-        .def_readonly("strides", &Inputs::strides_)
-        .def_property_readonly(
-            "ivalues",
-            [](const Inputs& inputs) {
-              py::list list;
-              for (auto& v : inputs.ivalues_) {
-                list.append(torch::jit::toPyObject(v));
-              }
-              return list;
-            })
-        .def_readonly("tensor_metadata", &Inputs::tensor_metadata_);
-
-    py::class_<TensorMetadata>(m, "_TensorMetadata")
-        .def_property_readonly(
-            "layout",
-            [](const TensorMetadata& metadata) {
-              PyObject* layout_obj =
-                  torch::autograd::utils::wrap(metadata.layout_);
-              return py::reinterpret_borrow<py::object>(layout_obj);
-            })
-        .def_property_readonly("device", [](const TensorMetadata& metadata) {
-          // Have to pull a copy of the existing Python Device object.
-          PyObject* thp_device = THPDevice_New(
-              c10::Device(metadata.device_type_, metadata.device_index_));
-          return py::reinterpret_borrow<py::object>(thp_device);
-        });
-    py::class_<ExtraFields<EventType::Backend>>(m, "_ExtraFields_Backend");
-    py::class_<ExtraFields<EventType::Allocation>>(
-        m, "_ExtraFields_Allocation");
-    py::class_<ExtraFields<EventType::PyCall>>(m, "_ExtraFields_PyCall")
-        .def_readonly("callsite", &ExtraFields<EventType::PyCall>::callsite_)
-        .def_readonly("caller", &ExtraFields<EventType::PyCall>::caller_);
-    py::class_<ExtraFields<EventType::PyCCall>>(m, "_ExtraFields_PyCCall")
-        .def_readonly("caller", &ExtraFields<EventType::PyCall>::caller_);
-    py::class_<PyFrameState>(m, "_PyFrameState")
-        .def_readonly("line_number", &PyFrameState::line_no_)
-        .def_property_readonly(
-            "file_name",
-            [](const PyFrameState& s) { return s.filename_.str(); })
-        .def_property_readonly("function_name", [](const PyFrameState& s) {
-          return s.funcname_.str();
-        });
-    py::class_<ExtraFields<EventType::Kineto>>(m, "_ExtraFields_Kineto");
-
-    py::class_<Result, std::shared_ptr<Result>>(m, "_ProfilerEvent")
-        .def("name", &Result::name)
-        .def_property_readonly("tag", &Result::tag)
-        .def_readonly("extra_fields", &Result::extra_fields_)
-        .def_property_readonly(
-            "id",
-            [](const Result& r) {
-              return reinterpret_cast<intptr_t>(r.shared_from_this().get());
-            })
-        .def_property_readonly(
-            "parent", [](const Result& r) { return r.parent_.lock(); })
-        .def_readonly("children", &Result::children_)
-        .def_readonly("start_time_ns", &Result::start_time_ns_)
-        .def_readonly("start_tid", &Result::start_tid_)
-        .def_property_readonly("correlation_id", &Result::correlationID)
-        .def_property_readonly("end_time_ns", &Result::endTimeNS)
-        .def_property_readonly("duration_time_ns", [](const Result& r) {
-          return r.endTimeNS() - r.start_time_ns_;
-        });
-
-    m.def("_soft_assert_raises", &setSoftAssertRaises);
-  }
-
->>>>>>> 6f8ce94a
+  m.def("_soft_assert_raises", &setSoftAssertRaises);
+
   py::class_<ProfilerResult>(m, "_ProfilerResult")
       .def("trace_start_us", &ProfilerResult::trace_start_us)
       .def("events", &ProfilerResult::events)
