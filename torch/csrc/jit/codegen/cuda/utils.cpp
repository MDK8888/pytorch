
#include <torch/csrc/jit/codegen/cuda/utils.h>

#include <c10/util/string_view.h>

#include <cstdlib>
#include <iostream>
#include <unordered_map>

namespace torch {
namespace jit {
namespace fuser {
namespace cuda {

namespace {

auto parseDebugDumpOptions() {
  std::unordered_map<DebugDumpOption, bool> options_map = {
      {DebugDumpOption::FusionIr, false},
      {DebugDumpOption::FusionIrMath, false},
      {DebugDumpOption::FusionIrPresched, false},
      {DebugDumpOption::KernelIr, false},
      {DebugDumpOption::ComputeAtMap, false},
      {DebugDumpOption::CudaKernel, false},
      {DebugDumpOption::CudaFull, false},
      {DebugDumpOption::CudaToFile, false},
      {DebugDumpOption::DebugInfo, false},
      {DebugDumpOption::LaunchParam, false},
      {DebugDumpOption::FusionSegments, false},
      {DebugDumpOption::FusionSegmenterLog, false},
      {DebugDumpOption::FusionArgs, false},
      {DebugDumpOption::KernelArgs, false},
      {DebugDumpOption::EffectiveBandwidth, false},
      {DebugDumpOption::FusionSegmentsDrawing, false},
      {DebugDumpOption::PrintPtxasLog, false},
      {DebugDumpOption::BufferReuseInfo, false},
      {DebugDumpOption::SchedulerDebug, false},
      {DebugDumpOption::ParallelDimensions, false},
      {DebugDumpOption::Halo, false},
      {DebugDumpOption::PerfDebugVerbose, false},
      {DebugDumpOption::PythonDefinition, false},
      {DebugDumpOption::PythonFrontendDebug, false},
      {DebugDumpOption::TransformPropagator, false},
<<<<<<< HEAD
=======
      {DebugDumpOption::InlinePropagator, false},
>>>>>>> 481def75
      {DebugDumpOption::Cubin, false},
      {DebugDumpOption::Ptx, false}};

  if (const char* dump_options = std::getenv("PYTORCH_NVFUSER_DUMP")) {
    c10::string_view options_view(dump_options);
    while (!options_view.empty()) {
      const auto end_pos = options_view.find_first_of(',');
      const auto token = options_view.substr(0, end_pos);
      if (token == "fusion_ir") {
        options_map[DebugDumpOption::FusionIr] = true;
      } else if (token == "fusion_ir_math") {
        options_map[DebugDumpOption::FusionIrMath] = true;
      } else if (token == "fusion_ir_presched") {
        options_map[DebugDumpOption::FusionIrPresched] = true;
      } else if (token == "kernel_ir") {
        options_map[DebugDumpOption::KernelIr] = true;
      } else if (token == "ca_map") {
        options_map[DebugDumpOption::ComputeAtMap] = true;
      } else if (token == "cuda_kernel") {
        options_map[DebugDumpOption::CudaKernel] = true;
      } else if (token == "cuda_full") {
        options_map[DebugDumpOption::CudaFull] = true;
      } else if (token == "cuda_to_file") {
        options_map[DebugDumpOption::CudaToFile] = true;
      } else if (token == "debug_info") {
        options_map[DebugDumpOption::DebugInfo] = true;
      } else if (token == "launch_param") {
        options_map[DebugDumpOption::LaunchParam] = true;
      } else if (token == "segmented_fusion") {
        options_map[DebugDumpOption::FusionSegments] = true;
      } else if (token == "segmenter_logging") {
        options_map[DebugDumpOption::FusionSegmenterLog] = true;
      } else if (token == "fusion_args") {
        options_map[DebugDumpOption::FusionArgs] = true;
      } else if (token == "kernel_args") {
        options_map[DebugDumpOption::KernelArgs] = true;
      } else if (token == "dump_eff_bandwidth") {
        options_map[DebugDumpOption::EffectiveBandwidth] = true;
      } else if (token == "draw_segmented_fusion") {
        options_map[DebugDumpOption::FusionSegmentsDrawing] = true;
      } else if (token == "ptxas_verbose") {
        options_map[DebugDumpOption::PrintPtxasLog] = true;
      } else if (token == "buffer_reuse_verbose") {
        options_map[DebugDumpOption::BufferReuseInfo] = true;
      } else if (token == "scheduler_params") {
        options_map[DebugDumpOption::SchedulerDebug] = true;
      } else if (token == "parallel_dimensions") {
        options_map[DebugDumpOption::ParallelDimensions] = true;
      } else if (token == "halo") {
        options_map[DebugDumpOption::Halo] = true;
      } else if (token == "perf_debug_verbose") {
        options_map[DebugDumpOption::PerfDebugVerbose] = true;
      } else if (token == "python_definition") {
        options_map[DebugDumpOption::PythonDefinition] = true;
      } else if (token == "python_frontend_debug") {
        options_map[DebugDumpOption::PythonFrontendDebug] = true;
      } else if (token == "transform_propagator") {
        options_map[DebugDumpOption::TransformPropagator] = true;
<<<<<<< HEAD
=======
      } else if (token == "inline_propagator") {
        options_map[DebugDumpOption::InlinePropagator] = true;
>>>>>>> 481def75
      } else if (token == "cubin") {
        options_map[DebugDumpOption::Cubin] = true;
      } else if (token == "ptx") {
        options_map[DebugDumpOption::Ptx] = true;
      } else {
        TORCH_CHECK(
            false,
            "Invalid debug dump option: '",
            token,
            "'\nAvailable options:\n",
<<<<<<< HEAD
            "\tfusion_ir, fusion_ir_math, kernel_ir, ca_map, cuda_kernel, cuda_full,\n",
            "\tcuda_to_file, debug_info, launch_param, segmented_fusion, fusion_args,\n",
            "\tkernel_args, dump_eff_bandwidth, draw_segmented_fusion,\n",
            "\tscheduler_params, parallel_dimensions, buffer_reuse_verbose,\n",
            "\tptxas_verbose, halo, segmenter_logging, perf_debug_verbose\n",
            "\ttransform_propagator, cubin, ptx\n");
=======
            "\tfusion_ir, fusion_ir_math, fusion_ir_presched, kernel_ir, ca_map,\n",
            "\tcuda_kernel, cuda_full, cuda_to_file, debug_info, launch_param,\n",
            "\tsegmented_fusion, fusion_args, kernel_args, dump_eff_bandwidth,\n",
            "\tdraw_segmented_fusion, scheduler_params, parallel_dimensions,\n",
            "\tbuffer_reuse_verbose, ptxas_verbose, halo, segmenter_logging,\n",
            "\tperf_debug_verbose, python_definition, python_frontend_debug,\n",
            "\ttransform_propagator, inline_propagator, cubin, ptx\n");
>>>>>>> 481def75
      }
      options_view = (end_pos != c10::string_view::npos)
          ? options_view.substr(end_pos + 1)
          : "";
    }
  }

  return options_map;
}

auto parseDisableOptions() {
  std::unordered_map<DisableOption, bool> options_map = {
      {DisableOption::ArchCheck, false},
      {DisableOption::Fallback, false},
      {DisableOption::Fma, false},
      {DisableOption::IndexHoist, false},
      {DisableOption::Nvtx, false},
      {DisableOption::PredicateElimination, false}};

  if (const char* dump_options = std::getenv("PYTORCH_NVFUSER_DISABLE")) {
    c10::string_view options_view(dump_options);
    while (!options_view.empty()) {
      const auto end_pos = options_view.find_first_of(',');
      const auto token = options_view.substr(0, end_pos);
      if (token == "arch_check") {
        options_map[DisableOption::ArchCheck] = true;
      } else if (token == "fallback") {
        options_map[DisableOption::Fallback] = true;
      } else if (token == "fma") {
        TORCH_WARN(
            "fmad is disabled for nvrtc, which could negatively affect performance. Try removing `fma` from env variable PYTORCH_NVFUSER_DISABLE for optimal performance.");
        options_map[DisableOption::Fma] = true;
      } else if (token == "index_hoist") {
        options_map[DisableOption::IndexHoist] = true;
      } else if (token == "nvtx") {
        options_map[DisableOption::Nvtx] = true;
      } else if (token == "predicate_elimination") {
        options_map[DisableOption::PredicateElimination] = true;
      } else {
        TORCH_CHECK(
            false,
            "Invalid disable option: '",
            token,
            "'\nAvailable options:\n",
            "\tarch_check, fallback, fma, index_hoist, nvtx, predicate_elimination\n");
      }
      options_view = (end_pos != c10::string_view::npos)
          ? options_view.substr(end_pos + 1)
          : "";
    }
  }

  return options_map;
}

auto parseEnableOptions() {
  std::unordered_map<EnableOption, bool> options_map = {
      {EnableOption::Complex, false},
      {EnableOption::KernelProfile, false},
      {EnableOption::LinearDecomposition, false},
      {EnableOption::ConvDecomposition, false},
      {EnableOption::TransposeScheduler, false}};

  if (const char* dump_options = std::getenv("PYTORCH_NVFUSER_ENABLE")) {
    c10::string_view options_view(dump_options);
    while (!options_view.empty()) {
      const auto end_pos = options_view.find_first_of(',');
      const auto token = options_view.substr(0, end_pos);
      if (token == "complex") {
        options_map[EnableOption::Complex] = true;
      } else if (token == "kernel_profile") {
        options_map[EnableOption::KernelProfile] = true;
      } else if (token == "linear_decomposition") {
        options_map[EnableOption::LinearDecomposition] = true;
      } else if (token == "conv_decomposition") {
        options_map[EnableOption::ConvDecomposition] = true;
      } else if (token == "transpose_scheduler") {
        options_map[EnableOption::TransposeScheduler] = true;
      } else {
        TORCH_CHECK(
            false,
            "Invalid enable option: '",
            token,
            "'\nAvailable options:\n",
            "\tcomplex, kernel_profile, linear_decomposition,",
<<<<<<< HEAD
            "conv_decomposition");
=======
            "conv_decomposition, transpose_scheduler");
>>>>>>> 481def75
      }
      options_view = (end_pos != c10::string_view::npos)
          ? options_view.substr(end_pos + 1)
          : "";
    }
  }

  return options_map;
}

} // namespace

#pragma clang diagnostic push
#pragma clang diagnostic ignored "-Wunused-function"
void debugPrint(const c10::TensorTypePtr& type) {
  std::stringstream sizes_s;
  if (auto sizes = type->symbolic_sizes().sizes()) {
    for (const auto& shape_symbol : *sizes) {
      if (shape_symbol.is_static()) {
        sizes_s << shape_symbol.static_size() << ", ";
      } else {
        sizes_s << "s(" << *reinterpret_cast<const int64_t*>(&shape_symbol)
                << "), ";
      }
    }
  } else {
    sizes_s << "no size available";
  }
  std::cout << "sizes:" << sizes_s.str() << std::endl;
  if (const auto& stride_properties = type->stride_properties().sizes()) {
    std::stringstream stride_s;
    std::stringstream index_s;
    std::stringstream contig_s;

    for (const auto& stride_property : *stride_properties) {
      if (stride_property.has_value() && stride_property->stride_.has_value()) {
        stride_s << *stride_property->stride_ << ", ";
      } else {
        stride_s << "?, ";
      }
      if (stride_property.has_value() &&
          stride_property->stride_index_.has_value()) {
        index_s << *stride_property->stride_index_ << ", ";
      } else {
        index_s << "?, ";
      }
      if (stride_property.has_value() &&
          stride_property->contiguous_.has_value()) {
        contig_s << *stride_property->contiguous_ << ", ";
      } else {
        contig_s << "?, ";
      }
    }
    std::cout << "stride: " << stride_s.str() << std::endl;
    std::cout << "stride index: " << index_s.str() << std::endl;
    std::cout << "contiguous: " << contig_s.str() << std::endl;
  } else {
    std::cout << "no stride properties available" << std::endl;
  }
}
#pragma clang diagnostic pop

bool is_zero_dim_tensor(const std::shared_ptr<c10::TensorType>& tensor_type) {
  return tensor_type && tensor_type->dim().has_value() &&
      tensor_type->dim().value() == 0;
}

bool is_zero_sized_tensor(const std::shared_ptr<c10::TensorType>& tensor_type) {
  auto opt_sizes = tensor_type->sizes().concrete_sizes();
  if (opt_sizes.has_value()) {
    auto sizes = opt_sizes.value();
    for (const auto& size : sizes) {
      if (size == 0) {
        return true;
      }
    }
  }
  return false;
}

bool is_cpu_scalar(const at::Tensor& tensor) {
  return tensor.device().is_cpu() && tensor.numel() == 1 && tensor.dim() == 0;
}

bool is_cpu_scalar(const c10::TensorType& tensor_type) {
  auto opt_device = tensor_type.device();
  auto opt_dim = tensor_type.dim();
  auto opt_numel = tensor_type.numel();
  return opt_device.has_value() && opt_device->is_cpu() &&
      opt_dim.has_value() && opt_numel.has_value() && opt_dim.value() == 0 &&
      opt_numel.value() == 1;
}

// Check device of TensorType in all inputs ensure all tensors are on cuda
// devices.
// return common device index (or -1 if device differs).
int getCommonDeviceCUDA(const at::ArrayRef<IValue>& inputs) {
  int index = -1;
  for (const auto& input : inputs) {
    if (!input.isTensor()) {
      continue;
    }
    const auto& device = input.toTensor().device();
    // skip cpu scalar tensor as they'll be promoted to scalar later
    if (device.is_cpu() && is_cpu_scalar(input.toTensor())) {
      continue;
    }
    TORCH_CHECK(device.is_cuda(), "nvfuser only supports cuda device");
    auto cur_index = device.index();
    if (index != -1 && index != cur_index) {
      return -1;
    }
    index = (int)cur_index; // NOLINT
  }
  return index;
}

KernelIndexMode collectIndexMode(const at::ArrayRef<at::IValue>& inputs) {
  // Save 1 more bit besides the sign bit to be conservative
  constexpr int64_t most_positive_int32_index =
      std::numeric_limits<int>::max() / 2;
  constexpr int64_t most_negative_int32_index =
      std::numeric_limits<int>::min() / 2;

  // Check all runtime inputs, and if any one of
  //  the input's index exceeds max_int32 will
  //  fall back to int64 indexing
  for (auto ivalue_input : inputs) {
    if (ivalue_input.isTensor()) {
      auto tensor_input = ivalue_input.toTensor();
      int64_t tensor_most_positive_index = 0;
      int64_t tensor_most_negative_index = 0;
      for (auto dim_i = 0; dim_i < tensor_input.ndimension(); dim_i++) {
        // Ignore broadcast dimensions
        if (tensor_input.size(dim_i) > 1) {
          // accumulate based on the sign of stride
          if (tensor_input.stride(dim_i) > 0) {
            // Acuumulate positive stride
            tensor_most_positive_index +=
                (tensor_input.size(dim_i) - 1) * tensor_input.stride(dim_i);
          } else {
            // Acuumulate negative stride
            tensor_most_negative_index +=
                (tensor_input.size(dim_i) - 1) * tensor_input.stride(dim_i);
          }
        }
      }

      // Fall back to int64 if it can be either too positive
      //  or too negative.
      if (tensor_most_positive_index > most_positive_int32_index ||
          tensor_most_negative_index < most_negative_int32_index) {
        return KernelIndexMode::INT64;
      }
    }
  }
  // return index mode as int32
  return KernelIndexMode::INT32;
}

bool isDebugDumpEnabled(DebugDumpOption option) {
  const static auto dump_options = parseDebugDumpOptions();
  return dump_options.at(option);
}

bool isOptionDisabled(DisableOption option) {
  const static auto options = parseDisableOptions();
  return options.at(option);
}

bool isOptionEnabled(EnableOption option) {
  const static auto options = parseEnableOptions();
  return options.at(option);
}

bool useFallback() {
  // Keep this env var for compatibility
  const char* disable_fb_env = getenv("PYTORCH_NVFUSER_DISABLE_FALLBACK");
  bool fallback_disabled = disable_fb_env ? atoi(disable_fb_env) : false;
  fallback_disabled =
      fallback_disabled || isOptionDisabled(DisableOption::Fallback);

  return !fallback_disabled;
}

std::vector<int64_t> getTensorSizes(TensorTypePtr const& tensor_type) {
  TORCH_INTERNAL_ASSERT(tensor_type != nullptr, "Input must be a Tensor.");
  auto optional_sizes = tensor_type->sizes().concrete_sizes();
  TORCH_INTERNAL_ASSERT(
      optional_sizes.has_value(), "Missing size information for the tensor.");
  return optional_sizes.value();
}

} // namespace cuda
} // namespace fuser
} // namespace jit
} // namespace torch<|MERGE_RESOLUTION|>--- conflicted
+++ resolved
@@ -41,10 +41,6 @@
       {DebugDumpOption::PythonDefinition, false},
       {DebugDumpOption::PythonFrontendDebug, false},
       {DebugDumpOption::TransformPropagator, false},
-<<<<<<< HEAD
-=======
-      {DebugDumpOption::InlinePropagator, false},
->>>>>>> 481def75
       {DebugDumpOption::Cubin, false},
       {DebugDumpOption::Ptx, false}};
 
@@ -103,11 +99,6 @@
         options_map[DebugDumpOption::PythonFrontendDebug] = true;
       } else if (token == "transform_propagator") {
         options_map[DebugDumpOption::TransformPropagator] = true;
-<<<<<<< HEAD
-=======
-      } else if (token == "inline_propagator") {
-        options_map[DebugDumpOption::InlinePropagator] = true;
->>>>>>> 481def75
       } else if (token == "cubin") {
         options_map[DebugDumpOption::Cubin] = true;
       } else if (token == "ptx") {
@@ -118,22 +109,13 @@
             "Invalid debug dump option: '",
             token,
             "'\nAvailable options:\n",
-<<<<<<< HEAD
-            "\tfusion_ir, fusion_ir_math, kernel_ir, ca_map, cuda_kernel, cuda_full,\n",
-            "\tcuda_to_file, debug_info, launch_param, segmented_fusion, fusion_args,\n",
-            "\tkernel_args, dump_eff_bandwidth, draw_segmented_fusion,\n",
-            "\tscheduler_params, parallel_dimensions, buffer_reuse_verbose,\n",
-            "\tptxas_verbose, halo, segmenter_logging, perf_debug_verbose\n",
-            "\ttransform_propagator, cubin, ptx\n");
-=======
             "\tfusion_ir, fusion_ir_math, fusion_ir_presched, kernel_ir, ca_map,\n",
             "\tcuda_kernel, cuda_full, cuda_to_file, debug_info, launch_param,\n",
             "\tsegmented_fusion, fusion_args, kernel_args, dump_eff_bandwidth,\n",
             "\tdraw_segmented_fusion, scheduler_params, parallel_dimensions,\n",
             "\tbuffer_reuse_verbose, ptxas_verbose, halo, segmenter_logging,\n",
             "\tperf_debug_verbose, python_definition, python_frontend_debug,\n",
-            "\ttransform_propagator, inline_propagator, cubin, ptx\n");
->>>>>>> 481def75
+            "\ttransform_propagator, cubin, ptx\n");
       }
       options_view = (end_pos != c10::string_view::npos)
           ? options_view.substr(end_pos + 1)
@@ -194,8 +176,7 @@
       {EnableOption::Complex, false},
       {EnableOption::KernelProfile, false},
       {EnableOption::LinearDecomposition, false},
-      {EnableOption::ConvDecomposition, false},
-      {EnableOption::TransposeScheduler, false}};
+      {EnableOption::ConvDecomposition, false}};
 
   if (const char* dump_options = std::getenv("PYTORCH_NVFUSER_ENABLE")) {
     c10::string_view options_view(dump_options);
@@ -210,8 +191,6 @@
         options_map[EnableOption::LinearDecomposition] = true;
       } else if (token == "conv_decomposition") {
         options_map[EnableOption::ConvDecomposition] = true;
-      } else if (token == "transpose_scheduler") {
-        options_map[EnableOption::TransposeScheduler] = true;
       } else {
         TORCH_CHECK(
             false,
@@ -219,11 +198,7 @@
             token,
             "'\nAvailable options:\n",
             "\tcomplex, kernel_profile, linear_decomposition,",
-<<<<<<< HEAD
             "conv_decomposition");
-=======
-            "conv_decomposition, transpose_scheduler");
->>>>>>> 481def75
       }
       options_view = (end_pos != c10::string_view::npos)
           ? options_view.substr(end_pos + 1)
