from functools import wraps, partial
from itertools import product, chain
import itertools
import collections
import copy
import operator
import random
import numbers
import unittest

import torch
import numpy as np
from torch._six import inf
import collections.abc

from typing import Any, Callable, List, Optional, Sequence, Tuple, Union, Dict

from torch.testing import make_non_contiguous, make_tensor
from torch.testing._internal.common_dtype import (
    _dispatch_dtypes, floating_types, floating_types_and, complex_types, floating_and_complex_types,
    floating_and_complex_types_and, all_types_and_complex_and, all_types_and, all_types_and_complex, integral_types_and,
    all_types, double_types, empty_types
)
from torch.testing._internal.common_device_type import \
    (onlyCUDA, onlyOnCPUAndCUDA, disablecuDNN, skipCUDAIfNoMagma, skipCUDAIfNoMagmaAndNoCusolver,
     skipCUDAIfNoCusolver, skipCPUIfNoLapack, skipCPUIfNoFFT, skipCUDAIfRocm, precisionOverride,
     toleranceOverride, tol)
from torch.testing._internal.common_cuda import CUDA11OrLater, SM53OrLater, SM60OrLater
from torch.testing._internal.common_utils import \
    (is_iterable_of_tensors,
     random_symmetric_matrix, random_symmetric_psd_matrix,
     make_fullrank_matrices_with_distinct_singular_values,
     random_symmetric_pd_matrix, make_symmetric_matrices,
     make_symmetric_pd_matrices, random_square_matrix_of_rank,
     random_fullrank_matrix_distinct_singular_value,
     TEST_WITH_ROCM, IS_WINDOWS, IS_MACOS, TEST_SCIPY,
     torch_to_numpy_dtype_dict, TEST_WITH_ASAN,
     GRADCHECK_NONDET_TOL, skipIfTBB)
import torch.testing._internal.opinfo_helper as opinfo_helper

from setuptools import distutils

if TEST_SCIPY:
    import scipy.special


# Reasonable testing sizes for dimensions
L = 20
M = 10
S = 5

# Unique value to distinguish default from anything else
_NOTHING = object()


class DecorateInfo(object):
    """Describes which test, or type of tests, should be wrapped in the given
       decorators when testing an operator. Any test that matches all provided
       arguments will be decorated. The decorators will only be applied if the
       active_if argument is True."""

    __slots__ = ['decorators', 'cls_name', 'test_name', 'device_type', 'dtypes', 'active_if']

    def __init__(self, decorators, cls_name=None, test_name=None, *,
                 device_type=None, dtypes=None, active_if=True):
        self.decorators = list(decorators) if isinstance(decorators, collections.abc.Sequence) else [decorators]
        self.cls_name = cls_name
        self.test_name = test_name
        self.device_type = device_type
        self.dtypes = dtypes
        self.active_if = active_if

    def is_active(self, cls_name, test_name, device_type, dtype):
        return (
            self.active_if and
            (self.cls_name is None or self.cls_name == cls_name) and
            (self.test_name is None or self.test_name == test_name) and
            (self.device_type is None or self.device_type == device_type) and
            (self.dtypes is None or dtype in self.dtypes)
        )


class SampleInput(object):
    """Represents sample inputs to a function."""

    __slots__ = ['input', 'args', 'kwargs', 'output_process_fn_grad', 'broadcasts_input', 'name']

    def __init__(self, input, *, args=tuple(), kwargs=None, output_process_fn_grad=lambda x: x, broadcasts_input=False, name=""):
        # input is the first input to the op and must be either a Tensor or TensorList (Sequence[Tensor]).
        # This follows the typical pattern where for Tensor inputs op(t, ...) = t.op(...).
        # op with TensorList inputs do not support method or inplace variants.
        assert isinstance(input, torch.Tensor) or is_iterable_of_tensors(input)
        self.input: Union[torch.Tensor, Sequence[torch.Tensor]] = input
        self.args = args
        self.kwargs = kwargs if kwargs is not None else {}
        self.output_process_fn_grad = output_process_fn_grad
        self.name = name

        # Specifies if `self.input` is broadcasted or not,
        # given that the operator supports broadcasting.
        # This field is used to verify the behavior for inplace variant.
        #
        # If a SampleInput is marked with `broadcasts_input=True`,
        # it is verified that we get a `RuntimerError` with this sample,
        # and inplace variant. Also inplace grad{grad} tests are skipped,
        # for such inputs (as they will error out otherwise).
        self.broadcasts_input = broadcasts_input

    def _repr_helper(self, formatter):
        # Helper function to return the details of the SampleInput as `str`
        # It consolidates all the fields of SampleInput and allows,
        # formatting the fields like `input`, `args`, etc with `formatter`
        # callable to customize the representation.
        # Look at `summary` method for example.
        arguments = [
            f'input={formatter(self.input)}',
            f'args={formatter(self.args)}',
            f'kwargs={formatter(self.kwargs)}',
            f'output_process_fn_grad={self.output_process_fn_grad}',
            f'broadcasts_input={self.broadcasts_input}',
            f'name={repr(self.name)}']

        return f'SampleInput({", ".join(a for a in arguments if a is not None)})'

    def __repr__(self):
        return self._repr_helper(lambda x: x)

    def summary(self):
        # Returns the SampleInput details in a more
        # friendly format.
        # It formats `Tensor` and `TensorList`
        # in a more condensed representation.
        def formatter(arg):
            # Format any instance of `Tensor` (standalone, in list, or in dict)
            # by Tensor[TensorShape]
            # Eg. Tensor with shape (3, 4) is formatted as Tensor[3, 4]
            if isinstance(arg, torch.Tensor):
                shape = str(tuple(arg.shape)).replace('(', '').replace(')', '')
                return f"Tensor[{shape}]"
            elif isinstance(arg, dict):
                return {k: formatter(v) for k, v in arg.items()}
            elif is_iterable_of_tensors(arg):
                return "TensorList[" + ", ".join(map(formatter, arg)) + "]"
            elif isinstance(arg, (list, tuple)):  # Handle list, tuple
                return "(" + ",".join(map(formatter, arg)) + ")"

            return repr(arg)

        return self._repr_helper(formatter)

    # Returns the NumPy version of the sample input object in the form of a tuple: (input, args, kwargs)
    def numpy(self):
        # Converts tensors to ndarrays by calling .detach().cpu().numpy() on them
        # Numbers, strings, and bool are preserved as is
        # Lists, tuples and dicts are handled by calling this function recursively
        def to_numpy(x):
            def _np(t):
                return t.detach().cpu().numpy()

            if isinstance(x, torch.Tensor):
                return _np(x)
            elif isinstance(x, list):
                return list(map(to_numpy, x))
            elif isinstance(x, tuple):
                return tuple(map(to_numpy, x))
            elif isinstance(x, dict):
                return {k: to_numpy(v) for k, v in x.items()}
            elif isinstance(x, torch.dtype):
                return torch_to_numpy_dtype_dict[x]
            elif isinstance(x, (numbers.Number, bool, str)):
                return x

            raise ValueError("Unknown type {0}!".format(type(x)))

        sample_np_input, np_args, np_kwargs = to_numpy(self.input), to_numpy(self.args), to_numpy(self.kwargs)
        return (sample_np_input, np_args, np_kwargs)


class AliasInfo(object):
    """Class holds alias information. For example, torch.abs ->
    torch.absolute, torch.Tensor.absolute, torch.Tensor.absolute_
    """

    def __init__(self, alias_name):
        self.name = alias_name
        self.op = _getattr_qual(torch, alias_name)
        self.method_variant = getattr(torch.Tensor, alias_name, None)
        self.inplace_variant = getattr(torch.Tensor, alias_name + "_", None)

    def __call__(self, *args, **kwargs):
        return self.op(*args, **kwargs)


# Extension of getattr to support qualified names
# e.g. _getattr_qual(torch, 'linalg.norm') -> torch.linalg.norm
def _getattr_qual(obj, name, default=_NOTHING):
    try:
        for path in name.split('.'):
            obj = getattr(obj, path)
        return obj
    except AttributeError:
        if default is not _NOTHING:
            return default
        else:
            raise

# Note [OpInfos]
# ~~~~~~~~~~~~~~
#
# This note was written shortly after the PyTorch 1.9 release.
# If you notice it's out-of-date or think it could be improved then please
# file an issue.
#
# See also: the OpInfo tracker (https://github.com/pytorch/pytorch/issues/54261)
# See also: "Writing Test Templates" in common_device_type.py to learn how to
#   parametrize a test template using OpInfos.
#
# An OpInfo is a collection of metadata related to a PyTorch operator. This
#   metadata is used to generate tests that validate properties of the operator,
#   like if it implements the correct gradient formula.
#
# WHY OPINFOS?
# ~~~~~~~~~~~~
#
# OpInfos are principally intended to do two things:
#
#   1) to simplify testing an operator
#   2) to allow systems (like autograd, torchscript, fx, nnc...) to test
#        against every PyTorch operator
#
# Both these goals are still a work in progress. Not every operator has an
#   OpInfo, and some operator tests still have to be written manually.
#
# The utility of OpInfos can also be motivated from a different perspective.
#   PyTorch is a complicated framework with many interrelated systems, too
#   many for any one person to keep track of. An OpInfo can be thought of as the
#   interface between an operator implementer and those other systems. Instead of
#   requiring the implementer of torch.foo understand how to test its forward
#   mode AD or NNC support that's typically handled automatically just by
#   defining an OpInfo. This is a helpful perspective to have, because it's often
#   surprising to OpInfo writers that just implementing an OpInfo typically can't
#   verify an operator is actually implemented correctly. "If an OpInfo doesn't
#   validate my op works as expected, what's the point of it?" But the point of
#   it is that it lets engineers focus on testing their operator logic instead
#   of having to write tests for how the operator interacts with each of
#   PyTorch's many systems. And, OK, sometimes it validates your op works
#   the way you want and all you have to do is write an OpInfo and you're done
#   testing... more on that below.
#
# WHAT'S AN OPINFO?
# ~~~~~~~~~~~~~~~~~
#
# So what is an OpInfo? It's a Python class that describes an operator's properties,
#   like which dtypes it supports on the CPU and whether it has any aliases.
#   These properties can be divided into three categories:
#
#   1) Metadata describing the operator, like the operator's name and if it
#     "supports" the out kwarg.
#   2) Test directives, like "skips" that tell the test suite to skip some
#     tests.
#   3) A "sample inputs" function that generates valid inputs for the operator.
#
# OpInfo attributes are described in more detail below.
#
# THE SAMPLE INPUTS FUNCTION
# ~~~~~~~~~~~~~~~~~~~~~~~~~~
#
# The "sample inputs" function merits special elaboration. This function is
#   crucial to testing with OpInfos. A typical OpInfo test has to treat the operator
#   as a black box. There's no structure for the test to understand or exploit.
#   Without "sample inputs" it wouldn't even know how to call the OpInfo's
#   operator. The sample input function saves the day by providing different
#   "SampleInputs" that can be used to call the operator. A sample input
#   function should have the following signature:
#
#   def sample_inputs_foo(op_info, device, dtype, requires_grad, **kwargs):
#
#   And should return a list of SampleInputs (see the class description above).
#   Each SampleInput defines an "input", "args", "kwargs",
#   an "output_process_fn_grad" function, the "broadcasts_input" bool and
#   a "name".
#
# The "input" is the first argument to the operator, or the tensor that
#   the method or inplace variants of the operator should be called on, and
#   should be on the requested device, of the requested dtype, and its
#   requires_grad attribute should be set to the requires_grad argument.
#
# "args" should contain positional arguments, and "kwargs" keyword arguments.
#
# "output_process_fn_grad" has an interesting name. It's a function that maps
#   the operator's output (when given the input, args, and kwargs) to the
#   portion of the output to gradcheck. For example, consider an operator
#   like torch.linalg.slogdet
#   (https://pytorch.org/docs/master/generated/torch.linalg.slogdet.html).
#   This operator returns a tuple of two tensors, but the first tensor
#   cannot be backwarded through. Its "output_process_fn_grad" filters
#   this output tuple to just the second argument, which we can call backward
#   on. Functions that produce a single tensor can ignore this argument.
#
# "broadcasts_input" is a bool indicated if the SampleInput causes the operator
#   to broadcast the "input" argument. This is important for tests to understand
#   because inplace variants of operations throw a runtime error if they
#   would broadcast their input arguments, so tests that work with inplace
#   variants filter SampleInputs that broadcast their input.
#
# "name" is a string that's just used for debugging. It appears when printing
#   the SampleInput.
#
# OPINFO FILE ORGANIZATION
# ~~~~~~~~~~~~~~~~~~~~~~~~
#
# All OpInfos are currently defined in this file. Most OpInfo tests are defined
#   in test_ops.py, but some system-specific tests are defined in those
#   systems' test files, and subclass-specific tests are defined in the test
#   file that corresponds to that subclass (see the below).
#   Expect a reorganization in the future.
#
# WHAT'S TESTED?
# ~~~~~~~~~~~~~~
#
# Every OpInfo in the op_db sequence has the following properties validated in
# test_ops.py:
#
#   - that its supported dtypes are specified correctly
#   - that it supports the out= argument properly (if it allows out=),
#       see https://github.com/pytorch/pytorch/wiki/Developer-FAQ#how-does-out-work-in-pytorch
#   - that it works with the conjugate view bit properly
#   - that its function, method, and inplace variants perform the same operation
#       (that is, that torch.add, torch.Tensor.add, and torch.Tensor.add_ all
#       do the same thing).
#   - that its inplace variant preserves the input's storage
#   - that its gradient formula is implemented correctly, and that it supports
#       gradgrad and complex grad and gradgrad and forward mode AD properly for
#       the op's function and inplace variants (method variants are skipped
#       to reduce test time).
#   - that the operation performs the same operation when traced or scripted
#       using the jit
#   - that the operation is autodifferentiated by the jit as expected
#   - that the operator's aliases, if any, perform the same operation and that
#       the jit understands the alias
#
# Additional OpInfo tests are in test_jit_fuser_te.py, test_fx_experimental.py,
#   and test_fx.py. These tests validate that operators work with NNC and FX
#   as expected.
#
# For performance, some of the above tests may only run on the first
#   SampleInput returned by an OpInfo's sample input function.
#
# In addition to these tests, some subclasses (discussed in the next section)
#   define additional tests.
#
# Critically, as mentioned above, what's not tested is that the operator
#   works as expected. When implementing an OpInfo an engineer must still
#   typically write one or more tests validating the operator's behavior.
#
# OPINFO (SUB)CLASSES
# ~~~~~~~~~~~~~~~~~~~
#
# In addition to the OpInfo base class there are several specialized OpInfo
#   subclasses. For example, the UnaryUfuncInfo subclass is used for
#   unary elementwise operations. These operations have a common structure
#   that test_unary_ufuncs.py exploits with additional automated testing.
#   The automated testing in test_unary_ufuncs.py is so thorough, comparing
#   the operator to a NumPy reference function on a plethora of values, that
#   just implementing an OpInfo for a unary elementwise operation is often
#   sufficient testing.
#
# The ForeachFuncInfo is another OpInfo subclass that is hyper-specialized to a
#   very unique class of operations. These OpInfos aren't included in the
#   op_db sequence and have their own tests.
#
# Other OpInfo subclasses, like SpectralFuncInfo, are just for convenience
# when writing OpInfos.
#
# TESTING A NEW OPERATOR
# ~~~~~~~~~~~~~~~~~~~~~~
#
# If you're adding a new operator to the torch, torch.fft, torch.linalg,
#   or torch.special namespaces then you should add an OpInfo for it. As
#   mentioned a couple times above, implementing an OpInfo is not usually
#   sufficient testing (unless the operator is a unary elementwise operator).
#   The OpInfo will only test the properties described in the "WHAT'S TESTED"
#   section. It DOES NOT verify that the operator is implemented correctly.
#
# We are currently reviewing if operators in the torch.nn.functional namespace
#   will be added as OpInfos, but you are encouraged to add an OpInfo for
#   such operators, too.
#
# TIPS FOR WRITING AN OPINFO AND OPINFO TESTS
# ~~~~~~~~~~~~~~~~~~~~~~~~~~~~~~~~~~~~~~~~~~~
#
# Writing an OpInfo can be a little daunting. Since the point of an OpInfo is to
#   be consumed by a variety of systems it can be hard to understand how to
#   deal with test failures or how to set the OpInfo metadata properly.
#
# Before adding an OpInfo it helps to look at other OpInfos. A sample inputs
#   function must be defined, and the operator's dtypes must be specified.
#   Once that's done you should run the operator's tests in test_ops.py
#   (these can be filtered using the "-k" argument in pytest). Tests that
#   fail should provide an error message that describes what to change about
#   your OpInfo. You don't need to worry about changing an OpInfo's default
#   values unless a test yells at you.
#
# Similarly, if you're writing a test that consumes OpInfos then it's critical
#   your test provides a clear error message describing what to do when it
#   fails. You should not assume the OpInfo implementer is familiar with your
#   system.
#
# If you see a confusing error message while developing an OpInfo then please
#   file an issue describing what happened.
#
# This trial-and-error approach can be frustrating to writing an OpInfo can
#   be frustrating, but it's probably necessary as long as OpInfos don't require
#   learning about all the systems that consume them. One thing that can help
#   is the get_supported_dtypes() function defined in opinfo_helper.py. This
#   function can be used to programmatically specify the dtypes an operator
#   supports, and is especially useful if writing an OpInfo on a machine
#   without a CUDA device. See its documentation for more details.
#
# THE FUTURE OF OPINFOS AND OPINFO TESTING
# ~~~~~~~~~~~~~~~~~~~~~~~~~~~~~~~~~~~~~~~~
#
# In the future we expect OpInfo coverage to improve, particularly for the
#   torch, torch.fft, torch.linalg, and torch.special namespaces, and possibly
#   for the torch.nn.functional namespace, too. In addition an analogous class,
#   ModuleInfo, will be developed to improve module testing.
#
# We also expect at least two new OpInfo subclasses: BinaryUfuncInfo and
#   ReductionInfo. Both will have new automated tests for correctness, too,
#   which might make testing binary elementwise operations and reductions as
#   simple as testing unary elementwise operations today.

# Classes and methods for the operator database
class OpInfo(object):
    """Operator information and helper functions for acquiring it."""

    def __init__(self,
                 name,  # the string name of the function
                 *,
                 ref=None,  # An optional reference function that accepts ndarrays (AKA "NumPy arrays").
                            # If given, the op will be compared with its reference on each of its sample inputs.
                 # the following metadata describes the operator, its variants,
                 #   and its aliases, if any
                 aliases=None,  # iterable of aliases, e.g. ("absolute",) for torch.abs
                 variant_test_name='',  # additional string to include in the test name
                                        # this is useful when an op needs multiple OpInfos,
                                        # like divide does, often because it's really several
                                        # different ops behind the scenes
                 op=None,  # the function variant of the operation, populated as torch.<name> if None
                 method_variant=_NOTHING,  # explicitly specifies the method variant of the operator
                                           # if _NOTHING (default), the method variant will be autopopulated
                                           # if None, then the OpInfo specifies no method variant
                 inplace_variant=_NOTHING,  # explicitly specifies the inplace variant of the operator
                                            # if _NOTHING (default), the method variant will be autopopulated
                                            # if None, then the OpInfo specifies no method variant

                 # the following metadata are test directives for skipping or
                 # modifying tests and a pointer to the op's sample inputs function
                 # this function lets the OpInfo generate valid inputs
                 skips=tuple(),  # information about which tests to skip
                 decorators=tuple(),  # decorators to apply to generated tests
                 sample_inputs_func=None,  # function to generate sample inputs

                 # the following metadata relates to dtype support and is tested for correctness in test_ops.py
                 dtypes=floating_types(),  # dtypes this function is expected to work with
                 # the following dtypesIf... options override the dtypes value
                 # on their respective device types
                 dtypesIfCPU=None,  # dtypes this function is expected to work with on CPU
                 dtypesIfCUDA=None,  # dtypes this function is expected to work with on CUDA
                 dtypesIfROCM=None,  # dtypes this function is expected to work with on ROCM
                 backward_dtypes=None,  # backward dtypes this function is expected to work with
                 backward_dtypesIfCPU=None,  # backward dtypes this function is expected to work with on CPU
                 backward_dtypesIfCUDA=None,  # backward dtypes this function is expected to work with on CUDA
                 backward_dtypesIfROCM=None,  # backward dtypes this function is expected to work with on ROCM
                 default_test_dtypes=None,  # dtypes to test with by default. Tests are instantiated with
                                            # these dtypes for the op unless otherwise specified.
                                            # This is helpful in reducing the test matrix.
                 # the following metadata describes the operators out= support
                 supports_out=True,  # whether the op supports the out kwarg
                                     # defaults to True, if the op does not allow the out kwarg or
                                     # supports it incorrectly then test_out in test_ops.py should fail
                 safe_casts_outputs=False,  # whether op allows safe casting when writing to out arguments

                 # the following metadata relates to autograd support
                 supports_autograd=True,  # whether the operation supports backward mode AD
                                          # if true, gradient correctness is tested in test_ops.py
                                          # using the op's sample inputs
                 supports_gradgrad=None,  # whether the op supports second order gradients
                                          # if true, gradgrad correctness is tested in test_ops.py
                                          # defaults to support_autograd's value
                 supports_inplace_autograd=None,  # whether the operation supports inplace autograd
                                                  # if true, tested in test_ops.py
                                                  # defaults to supports_autograd's value
                 supports_forward_ad=False,  # Whether the operation support forward mode AD
                                             # If the value is True, we check that the gradients are correct
                                             # If the value is False, we test that forward grad is not implemented
                 gradcheck_wrapper=lambda op, *args, **kwargs: op(*args, **kwargs),  # wrapper function for gradcheck
                 check_batched_grad=None,  # whether to check batched grad when doing gradcheck
                                           # defaults to support_autograd's value
                 check_batched_gradgrad=None,  # whether to check batched grad grad when doing gradgradcheck
                                               # default's to support_gradgrad's value
                 gradcheck_nondet_tol=0.0,  # tolerance for nondeterminism while performing gradcheck
                 gradcheck_fast_mode=None,  # Whether to use the fast implmentation for gradcheck/gradgradcheck.
                                            # When set to None, defers to the default value provided by the wrapper
                                            # function around gradcheck (testing._internal.common_utils.gradcheck)

                 # the following metadata relates to JIT support and is tested for correctness in test_ops.py
                 aten_name=None,  # name of the corresponding aten:: operator
                 assert_autodiffed=False,  # if a op's aten::node is expected to be symbolically autodiffed
                 autodiff_nonfusible_nodes=None,  # a list of strings with node names that are expected to be in a
                                                  # DifferentiableGraph when autodiffed. Ex: ['aten::add', 'aten::mm'],
                                                  # default is populated to be ['aten::(name of Python operator)']
                 autodiff_fusible_nodes=None,  # a list of strings with node names that are expected to be in FusionGroups
                                               # inside of DifferentiableGraphs when this operation is autodiffed.
                                               # Ex: ['aten::add', 'aten::mm'], defaults to an empty list
                                               # Note: currently no ops use fusible nodes

                 # the following metadata relates to sparse support and is used in test_sparse.py
                 supports_sparse=False,  # whether the op supports sparse inputs

                 supports_scripting=True,  # only run tracing tests
                 # the following metadata relates to complex support and is checked in test_ops.py
                 test_conjugated_samples=True,
                 test_neg_view=True,
                 assert_jit_shape_analysis=False,  # assert that jit shape analysis fully propagates shape
                 ):

        dtypes_args = (dtypes, dtypesIfCPU, dtypesIfCUDA, dtypesIfROCM)
        # Validates the dtypes are generated from the dispatch-related functions
        for dtype_list in dtypes_args:
            assert isinstance(dtype_list, (_dispatch_dtypes, type(None)))

        self.name = name
        self.ref = ref
        self.aten_name = aten_name if aten_name is not None else name
        self.variant_test_name = variant_test_name

        # Attribute to verify dynamic_dtypes are used.
        self.dynamic_dtypes = any(map(lambda dtypes: isinstance(
            dtypes, opinfo_helper._dynamic_dispatch_dtypes), dtypes_args))

        if self.dynamic_dtypes:
            # Make sure `dtyesIfCUDA` is dynamic, if dynamic dispatch is used for CPU
            # This is because, below we set dtypesIfCUDA to dtypes if they are None.
            assert isinstance(dtypesIfCUDA, opinfo_helper._dynamic_dispatch_dtypes), \
                (f"To use dynamic dypes for operator {name}, "
                 "acquire the dtypes dynamically for argument `dtypesIfCUDA`."
                 "This is to ensure that CUDA dtypes are acquired correctly as they"
                 "differ from CPU dtypes occasionally")

        self.dtypes = set(dtypes)

        # NOTE: backward dtypes must be acquired before forward dtypes
        #   since they fallback to explicit (not implicit!) specifications of
        #   forward dtypes
        self.backward_dtypes = set(backward_dtypes) if backward_dtypes is not None else self.dtypes
        self.backward_dtypesIfCPU = set(backward_dtypesIfCPU) if backward_dtypesIfCPU is not None else (
            backward_dtypes if backward_dtypes is not None
            else dtypesIfCPU if dtypesIfCPU is not None
            else dtypes)
        self.backward_dtypesIfCUDA = set(backward_dtypesIfCUDA) if backward_dtypesIfCUDA is not None else (
            backward_dtypes if backward_dtypes is not None
            else dtypesIfCUDA if dtypesIfCUDA is not None
            else dtypes)
        self.backward_dtypesIfROCM = set(backward_dtypesIfROCM) if backward_dtypesIfROCM is not None else (
            backward_dtypesIfCUDA if backward_dtypesIfCUDA is not None
            else backward_dtypes if backward_dtypes is not None
            else dtypesIfROCM if dtypesIfROCM is not None
            else dtypesIfCUDA if dtypesIfCUDA is not None
            else dtypes)

        self.dtypesIfCPU = set(dtypesIfCPU) if dtypesIfCPU is not None else self.dtypes
        self.dtypesIfCUDA = set(dtypesIfCUDA) if dtypesIfCUDA is not None else self.dtypes
        self.dtypesIfROCM = set(dtypesIfROCM) if dtypesIfROCM is not None else self.dtypesIfCUDA

        self._default_test_dtypes = set(default_test_dtypes) if default_test_dtypes is not None else None

        # NOTE: if the op is unspecified it is assumed to be under the torch namespace
        self.op = op if op else _getattr_qual(torch, self.name)
        method_variant = getattr(torch.Tensor, name, None) if method_variant is _NOTHING else method_variant
        # attributes like real, imag are not callable
        self.method_variant = method_variant if callable(method_variant) else None
        inplace_name = name + "_"
        self.inplace_variant = getattr(torch.Tensor, inplace_name, None) \
            if inplace_variant is _NOTHING else inplace_variant
        self.operator_variant = getattr(operator, name, None)

        self.supports_out = supports_out
        self.safe_casts_outputs = safe_casts_outputs

        self.decorators = (*decorators, *skips)
        self.sample_inputs_func = sample_inputs_func

        self.assert_autodiffed = assert_autodiffed
        self.autodiff_fusible_nodes = autodiff_fusible_nodes if autodiff_fusible_nodes else []
        if autodiff_nonfusible_nodes is None:
            self.autodiff_nonfusible_nodes = ['aten::' + self.name]
        else:
            self.autodiff_nonfusible_nodes = autodiff_nonfusible_nodes

        # Autograd support

        # Autograd flags that don't depend on backward AD
        self.supports_autograd = supports_autograd
        self.supports_forward_ad = supports_forward_ad
        self.gradcheck_fast_mode = gradcheck_fast_mode
        self.gradcheck_wrapper = gradcheck_wrapper
        self.gradcheck_nondet_tol = gradcheck_nondet_tol

        # Autograd flags that depend on backward AD only
        # - If setting has been explicitly set, raise error if inconsistent
        if supports_gradgrad is None:
            supports_gradgrad = supports_autograd
        else:
            assert not (supports_gradgrad and not supports_autograd), (
                "supports_gradgrad refines the part of autograd is supported, so it should "
                "not be set if supports_autograd is False")
        if check_batched_grad is None:
            check_batched_grad = supports_autograd
        else:
            assert not (check_batched_grad and not supports_autograd), (
                "check_batched_grad refines the part of autograd that will be checked (by gradcheck), so "
                "it should not be set if supports_autograd is False")
        if check_batched_gradgrad is None:
            check_batched_gradgrad = supports_gradgrad
        else:
            assert not (check_batched_gradgrad and not supports_gradgrad), (
                "check_batched_gradgrad refines the part of autograd that will be checked (by "
                "gradgradcheck), so it should not be set if either supports_gradgrad or supports_autograd "
                "is False.")

        self.supports_gradgrad = supports_gradgrad
        self.check_batched_grad = check_batched_grad
        self.check_batched_gradgrad = check_batched_gradgrad

        # Autograd flags that depend on both forward AD and backward AD
        if supports_inplace_autograd is None:
            supports_inplace_autograd = supports_autograd or supports_forward_ad
        else:
            assert not (supports_inplace_autograd and not supports_autograd and not supports_forward_ad), (
                "supports_inplace_autograd refines the part of autograd that is supported, so "
                "it should not be set if both supports_autograd and supports_forward_ad are False")
        self.supports_inplace_autograd = supports_inplace_autograd

        self.supports_sparse = supports_sparse

        self.aliases = ()
        if aliases is not None:
            self.aliases = tuple(AliasInfo(a) for a in aliases)  # type: ignore[assignment]

        self.supports_scripting = supports_scripting
        self.assert_jit_shape_analysis = assert_jit_shape_analysis

        self.test_conjugated_samples = test_conjugated_samples
        self.test_neg_view = test_neg_view

    def __call__(self, *args, **kwargs):
        """Calls the function variant of the operator."""
        return self.op(*args, **kwargs)

    def get_op(self):
        """Returns the function variant of the operator, torch.<op_name>."""
        return self.op

    def get_method(self):
        """Returns the method variant of the operator, torch.Tensor.<op_name>.
        Returns None if the operator has no method variant.
        """
        return self.method_variant

    def get_inplace(self):
        """Returns the inplace variant of the operator, torch.Tensor.<op_name>_.
        Returns None if the operator has no inplace variant.
        """
        return self.inplace_variant

    def get_operator_variant(self):
        """Returns operator variant of the operator, e.g. operator.neg
        Returns None if the operator has no operator variant.
        """
        return self.operator_variant

    def conjugate_sample_inputs(self, device, dtype, requires_grad=False, **kwargs):
        """Returns an iterable of SampleInputs but with the tensor input or first
        tensor in a sequence input conjugated.
        """

        # TODO: Remove the try/except once all operators have sample_inputs_func with
        #       **kwargs in their signature.
        try:
            samples = self.sample_inputs_func(self, device, dtype, requires_grad, **kwargs)
        except TypeError:
            samples = self.sample_inputs_func(self, device, dtype, requires_grad)

        conj_samples = list(samples)

        def conjugate(tensor):
            _requires_grad = tensor.requires_grad
            with torch.no_grad():
                tensor = tensor.conj()
            return tensor.requires_grad_(_requires_grad)

        for i in range(len(samples)):
            sample = conj_samples[i]
            # Note: it is assumed that the input here is either a tensor or tensorlist
            if isinstance(sample.input, torch.Tensor):
                sample.input = conjugate(sample.input)
            else:
                with torch.no_grad():
                    sample.input[0] = conjugate(sample.input[0])

        return tuple(conj_samples)

    def sample_inputs(self, device, dtype, requires_grad=False, **kwargs):
        """Returns an iterable of SampleInputs.

        These samples should be sufficient to test the function works correctly
        with autograd, TorchScript, etc.
        """

        # TODO: Remove the try/except once all operators have sample_inputs_func with
        #       **kwargs in their signature.
        try:
            samples = self.sample_inputs_func(self, device, dtype, requires_grad, **kwargs)
        except TypeError:
            samples = self.sample_inputs_func(self, device, dtype, requires_grad)

        if 'include_conjugated_inputs' in kwargs and kwargs.get('include_conjugated_inputs'):
            conj_samples = self.conjugate_sample_inputs(device, dtype, requires_grad, **kwargs)
            samples_list = list(samples)
            samples_list.extend(conj_samples)
            samples = tuple(samples_list)

        return samples

    def get_decorators(self, test_class, test_name, device, dtype):
        '''Returns the decorators targeting the given test.'''
        result = []
        for decorator in self.decorators:
            if isinstance(decorator, DecorateInfo):
                if decorator.is_active(test_class, test_name, device, dtype):
                    result.extend(decorator.decorators)
            else:
                result.append(decorator)
        return result

    def supported_dtypes(self, device_type):
        if device_type == 'cpu':
            return self.dtypesIfCPU
        if device_type == 'cuda':
            return self.dtypesIfROCM if TEST_WITH_ROCM else self.dtypesIfCUDA
        else:
            return self.dtypes

    def supported_backward_dtypes(self, device_type):
        if not self.supports_autograd:
            return set()

        backward_dtypes = None
        if device_type == 'cpu':
            backward_dtypes = self.backward_dtypesIfCPU
        elif device_type == 'cuda':
            backward_dtypes = self.backward_dtypesIfROCM if TEST_WITH_ROCM else self.backward_dtypesIfCUDA
        else:
            backward_dtypes = self.backward_dtypes

        allowed_backward_dtypes = floating_and_complex_types_and(torch.bfloat16, torch.float16)
        return set(allowed_backward_dtypes).intersection(backward_dtypes)

    def supports_complex_autograd(self, device_type):
        if device_type == 'cpu':
            return any(dtype.is_complex for dtype in self.backward_dtypesIfCPU)
        if device_type == 'cuda':
            if TEST_WITH_ROCM:
                return any(dtype.is_complex for dtype in self.backward_dtypesIfROCM)
            else:
                return any(dtype.is_complex for dtype in self.backward_dtypesIfCUDA)
        else:
            return any(dtype.is_complex for dtype in self.backward_dtypes)

    def supports_dtype(self, dtype, device_type):
        return dtype in self.supported_dtypes(device_type)

    def default_test_dtypes(self, device_type):
        """Returns the default dtypes used to test this operator on the device.

        Equal to the operator's default_test_dtypes filtered to remove dtypes
        not supported by the device.
        """
        supported = self.supported_dtypes(device_type)
        return (supported if self._default_test_dtypes is None
                else supported.intersection(self._default_test_dtypes))

    @property
    def formatted_name(self):
        """Returns a formatted full name for this OpInfo that can be used in test names."""
        variant = '_' + self.variant_test_name if self.variant_test_name else ''
        return '{}{}'.format(self.name.replace('.', '_'), variant)


def _generate_reduction_inputs(device, dtype, requires_grad):
    """Generates input tensors for testing reduction operators"""
    yield make_tensor([], device, dtype, requires_grad=requires_grad)
    yield make_tensor([2], device, dtype, requires_grad=requires_grad)
    yield make_tensor([3, 5], device, dtype, requires_grad=requires_grad, noncontiguous=True)
    yield make_tensor([3, 2, 1, 2], device, dtype, requires_grad=requires_grad)


def _generate_reduction_kwargs(ndim, supports_multiple_dims=True):
    """Generates a subset of all valid dim and keepdim kwargs given ndim that
    is appropriate for testing reduction operators.
    """

    # Test default dim and keepdim
    yield {}

    # Test reducing inner and outer most dimensions
    yield {'dim': 0, 'keepdim': True}
    yield {'dim': -1, 'keepdim': False}

    # Test reducing middle dimension
    if ndim > 2:
        yield {'dim': ndim // 2, 'keepdim': True}

    if supports_multiple_dims:
        # Test reducing all dimensions
        yield {'dim': tuple(range(ndim)), 'keepdim': False}

        # Test reducing both first and last dimensions
        if ndim > 1:
            yield {'dim': (0, -1), 'keepdim': True}

        # Test reducing every other dimension starting with the second
        if ndim > 3:
            yield {'dim': tuple(range(1, ndim, 2)), 'keepdim': False}


def sample_inputs_reduction(op_info, device, dtype, requires_grad, **kwargs):
    """Sample inputs for reduction operators."""

    # TODO(@heitorschueroff) Once all reduction operators are using
    # ReductionOpInfo use op_info.supports_multiple_dims directly.
    supports_multiple_dims: bool = kwargs.get('supports_multiple_dims', True)

    # TODO(@heitorschueroff) Once all reduction operators are using ReductionOpInfo
    # use op_info.genearte_args_kwargs directly.
    generate_args_kwargs = kwargs.get('generate_args_kwargs', lambda *args, **kwargs: (yield tuple(), {}))

    inputs: List[SampleInput] = []
    for t in _generate_reduction_inputs(device, dtype, requires_grad):
        for reduction_kwargs in _generate_reduction_kwargs(t.ndim, supports_multiple_dims):
            for args, kwargs in generate_args_kwargs(t, **reduction_kwargs):
                kwargs.update(reduction_kwargs)
                inputs.append(SampleInput(t, args=args, kwargs=kwargs))

    return inputs


# NOTE [Reductions]:
#
# For testing purposes, we relax the definition of a reduction operator
# as defined in the docstring below. We do this to capture operators with
# a similar API so they can be tested automatically. However...
#
# Strictly speaking a reduction operator is an operator that can reduce an
# array to a single scalar value and that can be computed from the partial
# result of reducing subarrays. This usually means that the reduction operation
# should be commutative and associative. This definition is important when it
# comes to implementation as it determines how a reduction can be parallelized.
#
# For example, many summary statistics such as median, mode and quantile cannot
# be computed from partial results because these are sorting and counting based
# algorithms that need information that would be lost in the reduced value.
class ReductionOpInfo(OpInfo):
    """Reduction operator information.

    An operator is a reduction operator if it reduces one or more dimensions of
    the input tensor to a single value. Reduction operators must implement the
    following signature:

    - `op(input, *args, *, dim=None, keepdim=False, **kwargs) -> Tensor`

    ReductionOpInfo tests that reduction operators implement a consistent API.
    Optional features such as reducing over multiple dimensions are captured in
    the optional keyword parameters of the ReductionOpInfo constructor.

    If a reduction operator does not yet implement the full required API of
    reduction operators, this should be documented by skipping the failing
    tests rather than adding optional parameters to ReductionOpInfo.

    NOTE
    The API for reduction operators has not yet been finalized and some
    requirements may change.

    See tests in test/test_reductions.py
    """

    def __init__(
        self, name, *,

        # The identity value for the operator if it has one.
        identity: Optional[Any] = None,

        # The nan policy for the operator if it implements one.
        # - propagate: NaN values are propagated to the output
        # - omit: NaN values are discarded during the reduction
        nan_policy: Optional[str] = None,

        # Whether the operator supports reducing multiple dimensions.
        supports_multiple_dims: bool = True,

        # Whether the operator promotes integral to floating point dtypes.
        promotes_int_to_float: bool = False,

        # Whether the operator promotes all integral dtypes to int64.
        promotes_int_to_int64: bool = False,

        # If a specific dtype is given, then the operator always returns that
        # dtype irrespective of the input dtype. If None, the operator returns
        # the dtype according to the type promotion rules above.
        result_dtype: Optional[torch.dtype] = None,

        # ReductionOpInfo tests generate their own input, dim and keepdim
        # arguments and call this function to generate tuples of extra args and
        # kwargs to use when calling the op. This is required for operators that
        # have other required parameters besides the input tensor.
        generate_args_kwargs: Callable = lambda t, dim=None, keepdim=False: (yield tuple(), {}),

        # Options from the OpInfo base class
        **kwargs,
    ):
        assert nan_policy in (None, 'propagate', 'omit')

        # These are mutually exclusive options
        assert not (result_dtype and promotes_int_to_float)
        assert not (result_dtype and promotes_int_to_int64)
        assert not (promotes_int_to_float and promotes_int_to_int64)

        # Default sample_inputs_func for ReductionOpInfo which augments sample
        # inputs from sample_inputs_reduction with the args and kwargs from
        # generate_args_kwargs. This is only used if sample_inputs_func is None.
        def sample_inputs_func(*args, **kwargs):
            kwargs['supports_multiple_dims'] = supports_multiple_dims
            kwargs['generate_args_kwargs'] = generate_args_kwargs
            return sample_inputs_reduction(*args, **kwargs)

        # Override OpInfo defaults and call base class __init__
        kwargs.setdefault('inplace_variant', None)
        kwargs.setdefault('sample_inputs_func', sample_inputs_func)
        kwargs.setdefault('default_test_dtypes', (
            torch.uint8, torch.int64, torch.float16, torch.bfloat16, torch.float32, torch.complex64))
        super(ReductionOpInfo, self).__init__(name, **kwargs)

        self.identity = identity
        self.nan_policy = nan_policy
        self.supports_multiple_dims = supports_multiple_dims
        self.promotes_int_to_float = promotes_int_to_float
        self.promotes_int_to_int64 = promotes_int_to_int64
        self.result_dtype = result_dtype
        self.generate_args_kwargs = generate_args_kwargs


def sample_inputs_unary(op_info, device, dtype, requires_grad, **kwargs):
    low, high = op_info.domain
    low = low if low is None else low + op_info._domain_eps
    high = high if high is None else high - op_info._domain_eps

    return (SampleInput(make_tensor((L,), device=device, dtype=dtype,
                                    low=low, high=high,
                                    requires_grad=requires_grad)),
            SampleInput(make_tensor((), device=device, dtype=dtype,
                                    low=low, high=high,
                                    requires_grad=requires_grad)))

# Metadata class for unary "universal functions (ufuncs)" that accept a single
# tensor and have common properties like:
class UnaryUfuncInfo(OpInfo):
    """Operator information for 'universal unary functions (unary ufuncs).'
    These are functions of a single tensor with common properties like:
      - they are elementwise functions
      - the input shape is the output shape
      - they typically have method and inplace variants
      - they typically support the out kwarg
      - they typically have NumPy or SciPy references
    See NumPy's universal function documentation
    (https://numpy.org/doc/1.18/reference/ufuncs.html) for more details
    about the concept of ufuncs.
    """

    def __init__(self,
                 name,  # the string name of the function
                 *,
                 ref,  # a reference function
                 dtypes=floating_types(),
                 dtypesIfCPU=None,
                 dtypesIfCUDA=None,
                 dtypesIfROCM=None,
                 default_test_dtypes=(
                     torch.uint8, torch.long, torch.half, torch.bfloat16,
                     torch.float32, torch.cfloat),  # dtypes which tests check by default
                 domain=(None, None),  # the [low, high) domain of the function
                 handles_large_floats=True,  # whether the op correctly handles large float values (like 1e20)
                 handles_extremals=True,  # whether the op correctly handles extremal values (like inf)
                 handles_complex_extremals=True,  # whether the op correct handles complex extremals (like inf -infj)
                 supports_complex_to_float=False,  # op supports casting from complex input to real output safely eg. angle
                 sample_inputs_func=sample_inputs_unary,
                 sample_kwargs=lambda device, dtype, input: ({}, {}),
                 supports_sparse=False,
                 **kwargs):
        super(UnaryUfuncInfo, self).__init__(name,
                                             dtypes=dtypes,
                                             dtypesIfCPU=dtypesIfCPU,
                                             dtypesIfCUDA=dtypesIfCUDA,
                                             dtypesIfROCM=dtypesIfROCM,
                                             default_test_dtypes=default_test_dtypes,
                                             sample_inputs_func=sample_inputs_func,
                                             supports_sparse=supports_sparse,
                                             **kwargs)
        self.ref = ref
        self.domain = domain
        self.handles_large_floats = handles_large_floats
        self.handles_extremals = handles_extremals
        self.handles_complex_extremals = handles_complex_extremals
        self.supports_complex_to_float = supports_complex_to_float

        # test_unary_ufuncs.py generates its own inputs to test the consistency
        # of the operator on sliced tensors, non-contig tensors, etc.
        # `sample_kwargs` is a utility function to provide kwargs
        # along with those inputs if required (eg. clamp).
        # It should return two dictionaries, first holding kwarg for
        # torch operator and second one for reference NumPy operator.
        self.sample_kwargs = sample_kwargs

        # Epsilon to ensure grad and gradgrad checks don't test values
        #   outside a function's domain.
        self._domain_eps = 1e-5

def sample_inputs_tensor_split(op_info, device, dtype, requires_grad, **kwargs):
    make_input = partial(make_tensor, device=device, dtype=dtype,
                         low=None, high=None, requires_grad=requires_grad)

    args_cases = (
        # Cases with tensor indices.
        (torch.tensor([1, 2, 3]),),
        (torch.tensor(1),),
        (torch.tensor([1, 2, 3]), 1),
        (torch.tensor([1, 4, 2, 5, 3, 6])[::2], 1),
        # Cases with list of indices.
        ((2, 4),),
        ((2, 4), 1),
        ((2, 4), -1),
        # Cases with integer section.
        (3,),
        (3, 1),
        (3, -1),
    )

    def generator():
        for args in args_cases:
            yield SampleInput(make_input((S, S, S)), args=args)

    return list(generator())


def sample_inputs_linalg_det(op_info, device, dtype, requires_grad):
    kw = dict(device=device, dtype=dtype)
    inputs = [
        make_tensor((S, S), **kw),
        make_tensor((1, 1), **kw),  # 1x1
        random_symmetric_matrix(S, **kw),  # symmetric
        random_symmetric_psd_matrix(S, **kw),  # symmetric_psd
        random_symmetric_pd_matrix(S, **kw),  # symmetric_pd

        random_square_matrix_of_rank(S, S - 2, **kw),  # dim2_null
        random_square_matrix_of_rank(S, 1, **kw),  # rank1
        random_square_matrix_of_rank(S, 2, **kw),  # rank2

        random_fullrank_matrix_distinct_singular_value(S, **kw),  # distinct_singular_value
        make_tensor((3, 3, S, S), **kw),  # batched
        make_tensor((3, 3, 1, 1), **kw),  # batched_1x1
        random_symmetric_matrix(S, 3, **kw),  # batched_symmetric
        random_symmetric_psd_matrix(S, 3, **kw),  # batched_symmetric_psd
        random_symmetric_pd_matrix(S, 3, **kw),  # batched_symmetric_pd
        random_fullrank_matrix_distinct_singular_value(S, 3, 3, **kw),  # batched_distinct_singular_values
        make_tensor((0, 0), **kw),
        make_tensor((0, S, S), **kw),
    ]
    for t in inputs:
        t.requires_grad = requires_grad
    return [SampleInput(t) for t in inputs]

def sample_inputs_linalg_det_singular(op_info, device, dtype, requires_grad):
    make_arg = partial(make_tensor, device=device, dtype=dtype, requires_grad=requires_grad)

    def make_singular_matrix_batch_base(size, rank):
        assert size[-1] == size[-2]
        assert rank > 0 and rank <= size[-1]

        with torch.no_grad():
            n = size[-1]
            a = make_arg(size[:-2] + (n, rank)) / 10
            b = make_arg(size[:-2] + (rank, n)) / 10

            x = a @ b
            lu, pivs = x.lu()
            p, l, u = torch.lu_unpack(lu, pivs)
            u_diag_abs = u.diagonal(0, -2, -1).abs()
            u_diag_abs_largest = u_diag_abs.max(dim=-1, keepdim=True).values
            u_diag_abs_smallest_idxs = torch.topk(u_diag_abs, k=(n - rank), largest=False).indices
            u.diagonal(0, -2, -1).div_(u_diag_abs_largest)
            u.diagonal(0, -2, -1)[..., u_diag_abs_smallest_idxs] = torch.finfo(dtype).eps

            matrix = p @ l @ u

        assert (matrix.det().abs() < torch.finfo(dtype).eps * torch.linalg.matrix_norm(matrix)).all().item()

        matrix.requires_grad_(requires_grad)
        return matrix

    def sample_generator():
        for batch, size in product(((), (2,), (2, 2)), range(6)):
            shape = batch + (size, size)
            for rank in range(1, size):
                yield make_singular_matrix_batch_base(shape, rank)

    return [SampleInput(t) for t in sample_generator()]


def sample_inputs_linalg_matrix_power(op_info, device, dtype, requires_grad):
    # (<matrix_size>, (<batch_sizes, ...>))
    test_sizes = [
        (1, ()),
        (2, (0,)),
        (2, (2,)),
    ]

    inputs = []
    for matrix_size, batch_sizes in test_sizes:
        size = batch_sizes + (matrix_size, matrix_size)
        for n in (0, 3, 5):
            t = make_tensor(size, device, dtype, requires_grad=requires_grad)
            inputs.append(SampleInput(t, args=(n,)))
        for n in [-4, -2, -1]:
            t = random_fullrank_matrix_distinct_singular_value(matrix_size, *batch_sizes, device=device, dtype=dtype)
            t.requires_grad = requires_grad
            inputs.append(SampleInput(t, args=(n,)))

    return inputs

def sample_inputs_hsplit(op_info, device, dtype, requires_grad):
    return (SampleInput(make_tensor((6,), device, dtype,
                                    low=None, high=None,
                                    requires_grad=requires_grad),
                        args=(2,),),
            SampleInput(make_tensor((S, S, S), device, dtype,
                                    low=None, high=None,
                                    requires_grad=requires_grad),
                        args=([1, 2, 3],),),)

def sample_inputs_vsplit(op_info, device, dtype, requires_grad):
    return (SampleInput(make_tensor((6, S), device, dtype,
                                    low=None, high=None,
                                    requires_grad=requires_grad),
                        args=(2,),),
            SampleInput(make_tensor((S, S, S), device, dtype,
                                    low=None, high=None,
                                    requires_grad=requires_grad),
                        args=([1, 2, 3],),),)

def sample_inputs_dsplit(op_info, device, dtype, requires_grad):
    return (SampleInput(make_tensor((S, S, S), device, dtype,
                                    low=None, high=None,
                                    requires_grad=requires_grad),
                        args=([1, 2, 3],),),
            SampleInput(make_tensor((S, S, 6), device, dtype,
                                    low=None, high=None,
                                    requires_grad=requires_grad),
                        args=(2,),),)

def sample_inputs_linalg_multi_dot(op_info, device, dtype, requires_grad):
    # Each test case consists of the sizes in the chain of multiplications
    # e.g. [2, 3, 4, 5] generates matrices (2, 3) @ (3, 4) @ (4, 5)
    test_cases = [
        [1, 2, 1],
        [2, 0, 2],
        [0, 2, 2],
        [2, 2, 2, 2],
        [2, 3, 4, 5],
        [5, 4, 0, 2],
        [2, 4, 3, 5, 3, 2]
    ]

    result = []
    for sizes in test_cases:
        tensors = []
        for size in zip(sizes[:-1], sizes[1:]):
            t = make_tensor(size, device, dtype, requires_grad=requires_grad)
            tensors.append(t)
        result.append(SampleInput(tensors))

    return result

def sample_inputs_linalg_matrix_norm(op_info, device, dtype, requires_grad, **kwargs):
    sizes = ((2, 2), (2, 3, 2))
    ords = ('fro', 'nuc', inf, -inf, 1, -1, 2, -2)
    dims = ((-2, -1), (-1, 0))

    inputs: List[SampleInput] = []
    for size, ord, dim, keepdim in product(sizes, ords, dims, [True, False]):
        t = make_tensor(size, device, dtype, requires_grad=requires_grad)
        inputs.append(SampleInput(t, args=(ord, dim, keepdim)))

    return inputs

def sample_inputs_linalg_norm(op_info, device, dtype, requires_grad):
    test_sizes = [
        (S,),
        (0,),
        (S, S),
        (0, 0),
        (S, 0),
        (0, S),
        (S, S, S),
        (0, S, S),
        (S, 0, S),
        (0, 0, 0),
    ]

    vector_ords = (None, 0, 0.5, 1, 2, 3.5, inf, -0.5, -1, -2, -3.5, -inf)
    matrix_ords = (None, 'fro', 'nuc', 1, 2, inf, -1, -2, -inf)

    inputs = []

    for test_size in test_sizes:
        is_vector_norm = len(test_size) == 1
        is_matrix_norm = len(test_size) == 2

        for keepdim in [False, True]:
            inputs.append(SampleInput(
                make_tensor(
                    test_size, device, dtype, low=None, high=None,
                    requires_grad=requires_grad),
                kwargs=dict(
                    keepdim=keepdim)))

            if not (is_vector_norm or is_matrix_norm):
                continue

            ords = vector_ords if is_vector_norm else matrix_ords

            for ord in ords:

                inputs.append(SampleInput(
                    make_tensor(
                        test_size, device, dtype,
                        low=None, high=None,
                        requires_grad=requires_grad),
                    args=(ord,),
                    kwargs=dict(
                        keepdim=keepdim)))

                if ord in ['nuc', 'fro']:
                    inputs.append(SampleInput(
                        make_tensor(
                            test_size, device, dtype,
                            low=None, high=None,
                            requires_grad=requires_grad),
                        kwargs=dict(
                            ord=ord,
                            keepdim=keepdim,
                            dim=(0, 1))))
        return inputs

def sample_inputs_cosine_similarity(op_info, device, dtype, requires_grad, **kwargs):
    make_arg = partial(make_tensor, device=device, dtype=dtype, requires_grad=requires_grad)

    # Ordered as input_shape, dict of dim and eps
    cases: Tuple[tuple, dict] = (  # type: ignore[assignment]
        ((S, S), {'dim': 1}),
        ((S, 2), {'dim': -1}),
        ((S,), {'dim': 0, 'eps': 0.5}),
        ((), {'dim': 0}),
        ((S, S, M), {'dim': 2}),
        ((S, S), {})
    )

    def generator():
        for input_shape, kwargs in cases:
            yield SampleInput(make_arg(input_shape), args=(make_arg(input_shape),), kwargs=kwargs)
        # Test for Broadcasting
        yield SampleInput(make_arg((1, 2, 3)), args=(make_arg((2, 1, 3)),), kwargs={'dim': -1})

    return list(generator())

def sample_inputs_batch_norm(op_info, device, dtype, requires_grad, **kwargs):
    make_arg = partial(make_tensor, device=device, dtype=dtype, requires_grad=requires_grad)
    make_arg_without_requires_grad = partial(make_tensor, device=device, dtype=dtype, requires_grad=False)

    # Ordered as: input shape, kwargs for training, momentum, eps
    cases: Tuple[Tuple[int], dict] = (  # type: ignore[assignment]
        ((S, S, S), {'training': True, 'momentum': 0.5, 'eps': 0.6}),
        ((3, 2, 4), {'training': False, 'momentum': -1.2}),
        ((3, 1), {'training': True, 'momentum': 0.0}),
        ((0,), {'training': True}),
        ((0,), {'training': False}),
        ((3, 2, 3, 4), {'training': True, 'momentum': -1.0, 'eps': 0.5}),
        ((3, 2, 3, 4), {'training': False, 'momentum': -1.0, 'eps': 0.5}),
        ((2, 1), {}),
    )

    def generator():
        for input_shape, kwargs in cases:
            # args: running mean, running var, weight and bias should necessarily be of shape: (channels,)
            channels = input_shape[1] if len(input_shape) > 1 else 0
            weight = make_arg(channels) if channels > 0 else None
            bias = make_arg(channels) if channels > 0 else None
            running_mean = make_arg_without_requires_grad(channels, low=0)
            running_var = make_arg_without_requires_grad(channels, low=0)

            yield SampleInput(
                make_arg(input_shape),
                args=(
                    running_mean,
                    running_var,
                    weight,
                    bias
                ),
                kwargs=kwargs
            )

        # Checking for permutations of weights and biases as `None`
        weights = [channels, None, None]
        biases = [None, channels, None]
        is_training = [True, False, False]

        for weight, bias, training in zip(weights, biases, is_training):
            yield SampleInput(
                make_arg(input_shape),
                args=(
                    running_mean,
                    running_var,
                    make_arg(channels),
                    make_arg(channels)
                ),
                kwargs={'training': training}
            )

        # Test case for no optional kwargs
        # running_mean and running_var are required in evaluation mode (training: False) but not in training mode
        yield SampleInput(make_arg((1, 2, 3)), args=(None, None), kwargs={'training': True})

    return list(generator())

def sample_inputs_nn_activation_relu(op_info, device, dtype, requires_grad, **kwargs):
    make_arg = partial(make_tensor, device=device, dtype=dtype, requires_grad=requires_grad)

    cases = (
        (()),
        ((S, )),
        ((S, S)),
        ((S, M, S))
    )

    def generator():
        for shape in cases:
            yield SampleInput(make_arg(shape))

    return list(generator())

def sample_inputs_norm(op_info, device, dtype, requires_grad, **kwargs):
    make_arg = partial(make_tensor, device=device, dtype=dtype, requires_grad=requires_grad)

    cases = (
        ((S, S), (2,), '2'),
        ((S, S), (0,), '0'),
        ((S, S), (0.5,), '0_5'),
        ((S, S), (1,), '1'),
        ((S, S), (3,), '3'),
        ((S, S), (-1,), 'neg_1'),
        ((S, S), (-2,), 'neg_2'),
        ((S, S), (-0.5,), 'neg_0_5'),
        ((S, S), (-1.5,), 'neg_1_5'),
    )

    cases_nonzero_input = (
        ((S, S, S), (1.5,), '1_5_default'),
        ((S, S, S), (1.5, 1), '1_5_dim'),
        ((S, S, S), (1.5, -1), '1_5_neg_dim'),
        ((S, S, S), (1.5, 1, True), 'keepdim_1_5_dim'),
        ((S, S, S), (1.5, -1, True), 'keepdim_1_5_neg_dim'),
    )

    cases_negdim_base = (
        ((S, S), (-2, 1,), 'neg_2_2_dim'),
        ((S, S), (-1, 1,), 'neg_1_2_dim'),
        ((S, S), (0, 1,), '0_2_dim'),
        ((S, S), (1, 1,), '1_2_dim'),
        ((S, S), (2, 1,), '2_2_dim'),
        ((S, S), (3, 1,), '3_2_dim'),
        ((S, S, S), (2, 1), '2_dim'),
        ((S, S, S), (3, 1), '3_dim'),
        ((S, S, S), (2, 1, True), 'keepdim_2_dim'),
        ((S, S, S), (3, 1, True), 'keepdim_3_dim'),
        ((), (2, 0), '2_dim_scalar'),
        ((), (3, 0), '3_dim_scalar'),
        ((), (2, 0, True), 'keepdim_2_dim_scalar'),
        ((), (3, 0, True), 'keepdim_3_dim_scalar'),
    )

    cases_negdim = []
    for case in cases_negdim_base:
        cases_negdim.append(case)
        shape, args, name = case
        new_args = copy.deepcopy(list(args))
        new_args[1] *= -1
        cases_negdim.append((shape, tuple(new_args), name.replace("_dim", "_neg_dim")))

    def generator():
        for shape, args, name in itertools.chain(cases, cases_negdim):
            yield SampleInput(make_arg(shape), args=args, name=name)

        for shape, args, name in cases_nonzero_input:
            yield SampleInput(make_arg(shape, exclude_zero=True), args=args, name=name)

    return list(generator())


def sample_inputs_norm_fro(op_info, device, dtype, requires_grad, **kwargs):
    make_arg = partial(make_tensor, device=device, dtype=dtype, requires_grad=requires_grad)

    cases = (
        ((S, S), (), 'default'),
        ((S, S), ('fro',), 'fro_default'),
        ((S, S), ('fro', [0, 1],), 'fro'),
    )

    def generator():
        for shape, args, name in cases:
            yield SampleInput(make_arg(shape), args=args, name=name)

    return list(generator())


def sample_inputs_norm_nuc(op_info, device, dtype, requires_grad, **kwargs):
    make_arg = partial(make_tensor, device=device, dtype=dtype, requires_grad=requires_grad)

    cases = (
        ((S, S), ('nuc',), 'nuc'),
        ((S, S, S), ('nuc', [1, 2]), 'nuc_batched'),
    )

    def generator():
        for shape, args, name in cases:
            yield SampleInput(make_arg(shape), args=args, name=name)

    return list(generator())


def sample_inputs_norm_inf(op_info, device, dtype, requires_grad, **kwargs):
    make_arg = partial(make_tensor, device=device, dtype=dtype, requires_grad=requires_grad)

    cases = (
        ((S, S), (-inf,), '-inf'),
        ((S, S), (inf,), 'inf'),
        ((S, S), (inf, 1,), 'inf_2_dim'),
        ((S, S), (inf, -1,), 'inf_2_neg_dim'),
    )

    def generator():
        for shape, args, name in cases:
            yield SampleInput(make_arg(shape), args=args, name=name)

    return list(generator())


def sample_inputs_linalg_vector_norm(op_info, device, dtype, requires_grad, **kwargs):
    size_1D = (S,)
    size_2D = (2, 2)

    test_cases = [
        # input size, ord, dim args
        (size_1D, 2, None),
        (size_1D, 2, (0,)),
        (size_1D, 0, None),
        (size_1D, 0, (0,)),
        (size_1D, 0.9, None),
        (size_1D, 0.9, (0,)),
        (size_1D, 1, None),
        (size_1D, 1, (0,)),
        (size_1D, -2.1, None),
        (size_1D, -2.1, (0,)),
        (size_1D, inf, None),
        (size_1D, inf, (0,)),
        (size_1D, -inf, None),
        (size_1D, -inf, (0,)),

        (size_2D, 2, None),
        (size_2D, 2, (0,)),
        (size_2D, 2, (-1, 0)),
        (size_2D, 0, None),
        (size_2D, 0, (0,)),
        (size_2D, 0, (-1, 0)),
        (size_2D, 0.9, None),
        (size_2D, 0.9, (0,)),
        (size_2D, 0.9, (-1, 0)),
        (size_2D, 1, None),
        (size_2D, 1, (0,)),
        (size_2D, 1, (-1, 0)),
        (size_2D, -2.1, None),
        (size_2D, -2.1, (0,)),
        (size_2D, -2.1, (-1, 0)),
        (size_2D, inf, None),
        (size_2D, inf, (0,)),
        (size_2D, inf, (-1, 0)),
        (size_2D, -inf, None),
        (size_2D, -inf, (0,)),
        (size_2D, -inf, (-1, 0)),
    ]
    inputs = []

    for test_size, ord, dim in test_cases:
        for keepdim in [False, True]:
            inputs.append(SampleInput(
                make_tensor(
                    test_size, device, dtype,
                    low=None, high=None,
                    requires_grad=requires_grad),
                args=(ord,),
                kwargs=dict(
                    keepdim=keepdim,
                    dim=dim)))

    return inputs


# Metadata class for binary "universal functions (ufuncs)" that accept two
# tensor and have common properties
class BinaryUfuncInfo(OpInfo):
    """Operator information for 'universal binary functions (binary ufuncs).'
    These are functions of two tensors with common properties like:
      - they are elementwise functions
      - the output shape is determined by the input shape
      - they typically have method and inplace variants
      - they typically support the out kwarg
      - they typically have NumPy or SciPy references
    See NumPy's universal function documentation
    (https://numpy.org/doc/stable/reference/ufuncs.html) for more details
    about the concept of ufuncs.
    """
    def __init__(self, name, *, lhs_make_tensor_kwargs=None, rhs_make_tensor_kwargs=None, **kwargs):
        super().__init__(name, **kwargs)

        # [lr]hs_make_tensor_kwargs are part of the OpInfo to be able to dynamically generate valid samples later on.
        if lhs_make_tensor_kwargs is None:
            lhs_make_tensor_kwargs = {}
        self.lhs_make_tensor_kwargs = lhs_make_tensor_kwargs

        if rhs_make_tensor_kwargs is None:
            rhs_make_tensor_kwargs = {}
        self.rhs_make_tensor_kwargs = rhs_make_tensor_kwargs


def _resolve_binay_pwise_kwargs(
        op_info, *, op_kwargs=None, lhs_make_tensor_kwargs=None, rhs_make_tensor_kwargs=None
):
    """Resolves default values for :func:`sample_inputs_binary_pwise`.

    By default :attr:`op_kwargs`, :attr:`lhs_make_tensor_kwargs`, and :attr:`rhs_make_tensor_kwargs` are just empty
    dictionaries. In case :attr:`op_info` is a :class:`BinaryUfuncInfo`, :attr:`BinaryUfuncInfo.lhs_make_tensor_kwargs`
    and :attr:`BinaryUfuncInfo.rhs_make_tensor_kwargs` will be used as defaults.
    """
    if op_kwargs is None:
        op_kwargs = {}
    if lhs_make_tensor_kwargs is None:
        lhs_make_tensor_kwargs = op_info.lhs_make_tensor_kwargs if isinstance(op_info, BinaryUfuncInfo) else {}
    if rhs_make_tensor_kwargs is None:
        rhs_make_tensor_kwargs = op_info.rhs_make_tensor_kwargs if isinstance(op_info, BinaryUfuncInfo) else {}

    return op_kwargs, lhs_make_tensor_kwargs, rhs_make_tensor_kwargs


def sample_inputs_binary_pwise(
    op_info,
    device,
    dtype,
    requires_grad,
    *,
    python_scalars=False,
    op_kwargs=None,
    lhs_make_tensor_kwargs=None,
    rhs_make_tensor_kwargs=None,
    **kwargs,
):
    op_kwargs, lhs_make_tensor_kwargs, rhs_make_tensor_kwargs = _resolve_binay_pwise_kwargs(
        op_info,
        op_kwargs=op_kwargs,
        lhs_make_tensor_kwargs=lhs_make_tensor_kwargs,
        rhs_make_tensor_kwargs=rhs_make_tensor_kwargs,
    )

    scalar = make_tensor((), device=device, dtype=dtype, **rhs_make_tensor_kwargs)
    if python_scalars:
        scalar = scalar.item()  # type: ignore[assignment]

    shapes = [
        ((), scalar),
        ((S,), scalar),
        ((S, 1), (S,)),
        ((M, S), scalar),
        ((S, M, S), (M, S)),
        ((S, M, S), (S, M, S)),
        ((M, 1, S), (M, S)),
        ((M, 1, S), (1, M, S)),
    ]

    sample_inputs = []
    for shape_lhs, shape_rhs_or_scalar in shapes:
        lhs = make_tensor(
            shape_lhs,
            device=device,
            dtype=dtype,
            requires_grad=requires_grad,
            **lhs_make_tensor_kwargs,
        )
        if isinstance(shape_rhs_or_scalar, tuple):
            # shape
            rhs = make_tensor(
                shape_rhs_or_scalar,
                device=device,
                dtype=dtype,
                requires_grad=requires_grad,
                **rhs_make_tensor_kwargs,
            )
            broadcasts_input = torch.broadcast_shapes(shape_lhs, shape_rhs_or_scalar) != shape_lhs
        else:
            # scalar
            rhs = shape_rhs_or_scalar  # type: ignore[assignment]
            broadcasts_input = False

        sample_inputs.append(SampleInput(lhs, args=(rhs,), kwargs=op_kwargs, broadcasts_input=broadcasts_input))
    return sample_inputs


def sample_inputs_add_sub(
    op_info,
    device,
    dtype,
    requires_grad,
    python_scalars=False,
    alpha=1,
    op_kwargs=None,
    lhs_make_tensor_kwargs=None,
    rhs_make_tensor_kwargs=None,
    **kwargs,
):
    op_kwargs, lhs_make_tensor_kwargs, rhs_make_tensor_kwargs = _resolve_binay_pwise_kwargs(
        op_info,
        op_kwargs=op_kwargs,
        lhs_make_tensor_kwargs=lhs_make_tensor_kwargs,
        rhs_make_tensor_kwargs=rhs_make_tensor_kwargs,
    )

    sample_inputs = sample_inputs_binary_pwise(
        op_info,
        device,
        dtype,
        requires_grad,
        python_scalars=python_scalars,
        op_kwargs=op_kwargs,
        lhs_make_tensor_kwargs=lhs_make_tensor_kwargs,
        rhs_make_tensor_kwargs=rhs_make_tensor_kwargs,
        **kwargs,
    )

    lhs = make_tensor((S, S), device=device, dtype=dtype, requires_grad=requires_grad, **lhs_make_tensor_kwargs)
    rhs = make_tensor((S, S), device=device, dtype=dtype, requires_grad=requires_grad, **rhs_make_tensor_kwargs)
    sample_inputs.append(SampleInput(lhs, args=(rhs,), kwargs=dict(op_kwargs, alpha=alpha), broadcasts_input=False))

    return sample_inputs


def sample_inputs_t(op_info, device, dtype, requires_grad, **kwargs):
    make_arg = partial(make_tensor, device=device, dtype=dtype, requires_grad=requires_grad)
    return (SampleInput(make_arg((1, 2))),
            SampleInput(make_arg((2,))),
            SampleInput(make_arg(())))


def sample_inputs_mm(op_info, device, dtype, requires_grad, **kwargs):
    first_shape, second_shape = (S, M), (M, S)
    sample_inputs = []
    sample_inputs.append(
        SampleInput(make_tensor(first_shape, device, dtype,
                                requires_grad=requires_grad),
                    args=(make_tensor(second_shape, device, dtype,
                                      requires_grad=requires_grad),)))

    if dtype.is_complex:
        sample_inputs.append(
            SampleInput(make_tensor(first_shape, device, dtype,
                                    requires_grad=requires_grad),
                        args=(
                            make_tensor(second_shape, device, dtype,
                                        requires_grad=requires_grad).conj(),)))

        sample_inputs.append(
            SampleInput(make_tensor(first_shape, device, dtype,
                                    requires_grad=requires_grad).transpose(0, 1),
                        args=(
                            make_tensor(second_shape, device, dtype,
                                        requires_grad=requires_grad).transpose(0, 1).conj(),)))
    return sample_inputs

def sample_inputs_addmm(op_info, device, dtype, requires_grad, **kwargs):
    alpha_val = kwargs.get('alpha', 2 + 3j if dtype.is_complex else 0.6)
    beta_val = kwargs.get('beta', 1 + 2j if dtype.is_complex else 0.2)
    tests_list = [
        ((2, 3), (2, 2), (2, 3), False)
    ]
    tests_with_lhs_broadcasting = [
        ((1,), (2, 2), (2, 3), True),
        ((), (2, 2), (2, 3), True)
    ]
    test_cases = tests_list + tests_with_lhs_broadcasting  # type: ignore[operator]

    sample_inputs = []

    for shape_a, shape_b, shape_c, broadcasts_input in test_cases:
        sample_inputs.append(
            SampleInput(
                make_tensor(shape_a, device, dtype, requires_grad=requires_grad),
                args=(
                    make_tensor(shape_b, device, dtype,
                                requires_grad=requires_grad),
                    make_tensor(shape_c, device, dtype,
                                requires_grad=requires_grad)),
                kwargs={'alpha': alpha_val, 'beta': beta_val},
                broadcasts_input=broadcasts_input))

    if dtype.is_complex:
        shape = (3, 3)
        sample_inputs.append(
            SampleInput(make_tensor(shape, device, dtype, requires_grad=requires_grad),
                        args=(
                            make_tensor(shape, device, dtype,
                                        requires_grad=requires_grad).t().conj(),
                            make_tensor(shape, device, dtype,
                                        requires_grad=requires_grad)),
                        kwargs={'alpha': alpha_val, 'beta': beta_val},))
        sample_inputs.append(
            SampleInput(make_tensor(shape, device, dtype, requires_grad=requires_grad),
                        args=(
                            make_tensor(shape, device, dtype,
                                        requires_grad=requires_grad),
                            make_tensor(shape, device, dtype,
                                        requires_grad=requires_grad).t().conj()),
                        kwargs={'alpha': alpha_val, 'beta': beta_val},))
    return sample_inputs

def sample_inputs_mv(self, device, dtype, requires_grad, **kwargs):
    return (
        SampleInput(
            make_tensor((S, M, ), device, dtype, low=None, high=None, requires_grad=requires_grad),
            args=(
                make_tensor((M, ), device, dtype, low=None, high=None, requires_grad=requires_grad),
            )
        ),
    )

def sample_inputs_bmm(self, device, dtype, requires_grad, **kwargs):
    return (
        SampleInput(
            make_tensor((M, S, M, ), device, dtype, low=None, high=None, requires_grad=requires_grad),
            args=(
                make_tensor((M, M, S, ), device, dtype, low=None, high=None, requires_grad=requires_grad),
            )
        ),
    )

def sample_inputs_dot_vdot(self, device, dtype, requires_grad, **kwargs):
    sample_inputs = []
    sample_inputs.append(SampleInput(
        make_tensor((S, ), device, dtype, low=None, high=None, requires_grad=requires_grad),
        args=(
            make_tensor((S, ), device, dtype, low=None, high=None, requires_grad=requires_grad),
        )
    ))
    if dtype.is_complex:
        # dot/vdot for (conj(input), conj(arg_tensor)) and (conj(input), arg_tensor)
        # is tested in test_conj_view (which tests operations with only conjugated input tensor
        # -- not conjugated arg tensors)
        sample_inputs.append(SampleInput(
            make_tensor((S, ), device, dtype, low=None, high=None, requires_grad=requires_grad),
            args=(
                torch.conj(make_tensor((S, ), device, dtype, low=None, high=None, requires_grad=requires_grad)),
            )
        ))
    return sample_inputs

def sample_inputs_addmv(op_info, device, dtype, requires_grad, **kwargs):
    make_arg = partial(make_tensor, dtype=dtype, device=device, requires_grad=requires_grad)

    test_cases = (((S,), (S, M), (M,), 1, 1, False),
                  ((S,), (S, M), (M,), 0.2, 0.6, False),
                  )

    test_cases_with_broadcast = (((1,), (S, M), (M,), 1, 1, True),
                                 ((1,), (S, M), (M,), 0.2, 0.6, True),
                                 ((), (S, M), (M,), 1, 1, True),
                                 ((), (S, M), (M,), 0.2, 0.6, True),
                                 )

    cases = test_cases + test_cases_with_broadcast

    def generator():
        # addmv performs: beta * M + alpha * (mat @ vec)
        for M, mat, vec, beta, alpha, broadcasts_input in cases:
            yield SampleInput(make_arg(M), args=(make_arg(mat), make_arg(vec)),
                              kwargs=dict(beta=beta, alpha=alpha), broadcasts_input=broadcasts_input)

    return list(generator())

def sample_inputs_addbmm(op_info, device, dtype, requires_grad, **kwargs):
    make_arg = partial(make_tensor, device=device, dtype=dtype, requires_grad=requires_grad)

    # input_shape, batch1_shape, batch2_shape, beta_val, alpha_val, is_broadcasting
    test_cases = [((S, M), (S, S, S), (S, S, M), 1, 1, False),
                  ((1,), (S, S, S), (S, S, M), 1, 1, True),
                  ((S, M), (S, S, S), (S, S, M), 0.6, 0.2, False),
                  ((1,), (S, S, S), (S, S, M), 0.6, 0.2, True),
                  ((), (S, S, S), (S, S, M), 1, 1, True),
                  ((), (S, S, S), (S, S, M), 0.6, 0.2, True),
                  ]

    def generator():
        for input_shape, batch1_shape, batch2_shape, beta, alpha, is_broadcasting in test_cases:
            if dtype.is_complex:
                beta_complex, alpha_complex = beta * (1 + 2j), alpha * (2 + 3j)
                yield SampleInput(make_arg(input_shape), args=(make_arg(batch1_shape), make_arg(batch2_shape)),
                                  kwargs=dict(beta=beta_complex, alpha=alpha_complex), broadcasts_input=is_broadcasting)
            yield SampleInput(make_arg(input_shape), args=(make_arg(batch1_shape), make_arg(batch2_shape)),
                              kwargs=dict(beta=beta, alpha=alpha), broadcasts_input=is_broadcasting)

    return list(generator())

def sample_inputs_addcmul_addcdiv(op_info, device, dtype, requires_grad, **kwargs):
    test_cases = [(((S, S), (S, S), (S, S)), False),
                  (((S, S), (S, 1), (1, S)), False),
                  (((1,), (S, S, 1), (1, S)), True),
                  (((), (), ()), False),
                  (((S, S), (), ()), True),
                  (((), (S, S, 1), (1, S)), True)
                  ]

    sample_inputs = []
    for input_args, broadcasts_input in test_cases:
        args = tuple(make_tensor(arg, device, dtype, requires_grad=requires_grad) if isinstance(arg, tuple) else arg
                     for arg in input_args)
        sample_inputs.append(SampleInput(args[0], args=args[1:], broadcasts_input=broadcasts_input))

        sample_inputs.append(SampleInput(args[0], args=args[1:], kwargs=dict(value=3.14), broadcasts_input=broadcasts_input))

    return tuple(sample_inputs)

def sample_inputs_baddbmm(op_info, device, dtype, requires_grad, **kwargs):
    test_cases = [((S, S, M), (S, S, S), (S, S, M), 1, 1, False),
                  ((1,), (S, S, S), (S, S, M), 1, 1, True),
                  ((S, S, M), (S, S, S), (S, S, M), 0.6, 0.2, False),
                  ((1,), (S, S, S), (S, S, M), 0.6, 0.2, True),
                  ((), (S, S, S), (S, S, M), 1, 1, True),
                  ((), (S, S, S), (S, S, M), 0.6, 0.2, True),
                  ]
    sample_inputs = []
    for (input_shape, batch1_shape, batch2_shape, alpha, beta, broadcasts_input) in test_cases:
        args = (make_tensor(input_shape, device, dtype,
                            low=None, high=None,
                            requires_grad=requires_grad),
                make_tensor(batch1_shape, device, dtype,
                            low=None, high=None,
                            requires_grad=requires_grad),
                make_tensor(batch2_shape, device, dtype,
                            low=None, high=None,
                            requires_grad=requires_grad))
        sample_inputs.append(SampleInput(args[0], args=(args[1], args[2]),
                             kwargs=dict(beta=beta, alpha=alpha), broadcasts_input=broadcasts_input))
        if dtype.is_complex:
            sample_inputs.append(SampleInput(args[0], args=(args[1], args[2]),
                                             kwargs=dict(beta=beta * (1 + 2j), alpha=alpha * (2 + 3j)),
                                             broadcasts_input=broadcasts_input))

    if dtype.is_complex:
        shapes = [(S, S, S), (S, M, S), (S, S, M)]
        args = (make_tensor(shapes[0], device, dtype,
                            low=None, high=None,
                            requires_grad=requires_grad),
                make_tensor(shapes[1], device, dtype,
                            low=None, high=None,
                            requires_grad=requires_grad),
                make_tensor(shapes[2], device, dtype,
                            low=None, high=None,
                            requires_grad=requires_grad))
        sample_inputs.append(
            SampleInput(
                args[0].transpose(-1, 1), args=(args[1].transpose(-1, 1).conj(), args[2].transpose(-1, 1).conj()),
                kwargs=dict(beta=beta * (1 + 2j), alpha=alpha * (2 + 3j)),))

    return tuple(sample_inputs)

def sample_inputs_addr(op_info, device, dtype, requires_grad, **kwargs):
    input1 = SampleInput(
        make_tensor((S, M), device, dtype, low=None, high=None, requires_grad=requires_grad),
        args=(
            make_tensor((S, ), device, dtype, low=None, high=None, requires_grad=requires_grad),
            make_tensor((M, ), device, dtype, low=None, high=None, requires_grad=requires_grad)))

    input2 = SampleInput(
        make_tensor((), device, dtype, low=None, high=None, requires_grad=requires_grad),
        args=(
            make_tensor((S, ), device, dtype, low=None, high=None, requires_grad=requires_grad),
            make_tensor((M, ), device, dtype, low=None, high=None, requires_grad=requires_grad)),
        broadcasts_input=True)

    if dtype.is_complex:
        alpha, beta = 0.1 + 0.3j, 0.4 + 0.6j
    elif dtype.is_floating_point:
        alpha, beta = 0.2, 0.6
    else:
        alpha, beta = 2, 3

    input3 = SampleInput(
        make_tensor((S, M), device, dtype, low=None, high=None, requires_grad=requires_grad),
        args=(
            make_tensor((S, ), device, dtype, low=None, high=None, requires_grad=requires_grad),
            make_tensor((M, ), device, dtype, low=None, high=None, requires_grad=requires_grad)),
        kwargs=dict(beta=beta, alpha=alpha))

    input4 = SampleInput(
        make_tensor((), device, dtype, low=None, high=None, requires_grad=requires_grad),
        args=(
            make_tensor((S, ), device, dtype, low=None, high=None, requires_grad=requires_grad),
            make_tensor((M, ), device, dtype, low=None, high=None, requires_grad=requires_grad)),
        kwargs=dict(beta=beta, alpha=alpha),
        broadcasts_input=True)

    return (input1, input2, input3, input4)

def sample_inputs_xlogy(self, device, dtype, requires_grad, **kwargs):
    return (
        SampleInput(
            make_tensor((S, S), device, dtype, low=None, high=None, requires_grad=requires_grad),
            args=(
                make_tensor((S, S), device, dtype, low=0, high=None, requires_grad=requires_grad),
            )
        ),
    )


def sample_inputs_xlog1py(self, device, dtype, requires_grad):
    make_arg = partial(make_tensor, device=device, dtype=dtype, requires_grad=requires_grad)

    def generator():
        # same shape
        yield SampleInput(make_arg((S, S)), args=(make_arg((S, S), low=-1),))
        # rhs broadcast
        yield SampleInput(make_arg((S, S)), args=(make_arg((S,), low=-1),))
        # all zero `x`
        with torch.no_grad():
            x = make_arg((S, S))
            x.fill_(0)
        yield SampleInput(x, args=(make_arg((S, S), low=-1),))

        # randomly zero-masked `x`
        x = make_arg((S, S))
        y = make_arg((S, S), low=-1)
        with torch.no_grad():
            x[torch.rand(x.shape) > 0.5] = 0
        yield SampleInput(x, args=(y,))

        # Scalar x
        # `input` has to be a tensor
        # yield SampleInput(0, args=(make_arg((S, S), low=-1),))
        # yield SampleInput(2.1, args=(make_arg((S, S), low=-1),))

        # Scalar y
        yield SampleInput(make_arg((S, S)), args=(-0.5,))
        yield SampleInput(make_arg((S, S)), args=(1.2,))

    return list(generator())

def sample_inputs_zero_(op_info, device, dtype, requires_grad, **kwargs):
    make_arg = partial(make_tensor, device=device, dtype=dtype, requires_grad=requires_grad)

    cases = ((), (S, S, S), (S,))

    def generator():
        for shape in cases:
            yield(SampleInput(make_arg(shape)))

    return list(generator())


def sample_inputs_logsumexp(self, device, dtype, requires_grad):
    inputs = (
        ((), (0,), True),
        ((S, S), (1,), True),
        ((S, S), (1,), False)
    )
    samples = []

    for shape, dim, keepdim in inputs:
        t = make_tensor(shape, device, dtype,
                        low=None, high=None,
                        requires_grad=requires_grad)
        samples.append(SampleInput(t, args=(dim, keepdim)))

    return tuple(samples)

def sample_inputs_logcumsumexp(self, device, dtype, requires_grad):
    inputs = (
        ((S, S, S), 0),
        ((S, S, S), 1),
        ((), 0),
    )
    samples = []

    for shape, dim in inputs:
        t = make_tensor(shape, device, dtype,
                        low=None, high=None,
                        requires_grad=requires_grad)
        samples.append(SampleInput(t, args=(dim,)))

    return tuple(samples)

def sample_inputs_trace(self, device, dtype, requires_grad, **kwargs):
    return (SampleInput((make_tensor((S, S), device, dtype,
                                     low=None, high=None,
                                     requires_grad=requires_grad))),)


def sample_inputs_renorm(self, device, dtype, requires_grad, **kwargs):
    make_arg = partial(make_tensor, dtype=dtype, device=device, requires_grad=requires_grad)
    cases = (((S, S, S), (2, 1, 0.5)),
             ((S, S, S), (2, -1, 0.5)),
             ((S, S, S), (1, 2, 3)),
             ((S, S, S), (float('inf'), 2, 0.5)),
             )

    def generator():
        for shape, args in cases:
            yield SampleInput(make_arg(shape), args=args)

    return list(generator())


def sample_inputs_transpose_swapdims(self, device, dtype, requires_grad, **kwargs):
    make_arg = partial(make_tensor, dtype=dtype, device=device, requires_grad=requires_grad)

    cases = (((1, 2, 3), (-1, -2)),
             ((1, 2, 3), (-1, 2)),
             ((1, 2, 3), (1, -2)),
             ((1, 2, 3), (1, 2)),
             ((), (0, 0)),
             ((1, ), (0, 0)),
             ((M, M), (0, 1)),
             ((S, S, S), (2, 0)), )

    def generator():
        for shape, args in cases:
            yield SampleInput(make_arg(shape), args=args)

    return list(generator())


def sample_inputs_linalg_invertible(op_info, device, dtype, requires_grad=False, **kwargs):
    """
    This function generates always invertible input for linear algebra ops using
    random_fullrank_matrix_distinct_singular_value.
    The input is generated as the itertools.product of 'batches' and 'ns'.
    In total this function generates 8 SampleInputs
    'batches' cases include:
        () - single input,
        (0,) - zero batched dimension,
        (2,) - batch of two matrices,
        (1, 1) - 1x1 batch of matrices
    'ns' gives 0x0 and 5x5 matrices.
    Zeros in dimensions are edge cases in the implementation and important to test for in order to avoid unexpected crashes.
    """
    from torch.testing._internal.common_utils import random_fullrank_matrix_distinct_singular_value

    batches = [(), (0, ), (2, ), (1, 1)]
    ns = [5, 0]
    out = []
    for batch, n in product(batches, ns):
        a = random_fullrank_matrix_distinct_singular_value(n, *batch, dtype=dtype, device=device)
        a.requires_grad = requires_grad
        out.append(SampleInput(a))
    return out

def sample_inputs_linalg_cond(op_info, device, dtype, requires_grad=False, **kwargs):
    make_arg = partial(make_tensor, dtype=dtype, device=device, requires_grad=requires_grad)

    # autograd is not supported for inputs with zero number of elements
    shapes = ((S, S),
              (2, S, S),
              (2, 1, S, S), )

    def generator():
        for shape in shapes:
            yield SampleInput(make_arg(shape))

    return list(generator())

def np_sinc_with_fp16_as_fp32(x):
    # Wraps numpy's sinc function so that fp16 values are promoted to fp32
    # before sinc is invoked. Context: numpy's sinc returns NaN when evaluated
    # at 0 for fp16.
    if x.dtype == np.float16:
        return np.sinc(x.astype(np.float32))
    else:
        return np.sinc(x)

def sample_inputs_broadcast_to(op_info, device, dtype, requires_grad, **kwargs):
    test_cases = (
        ((S, 1, 1), (S, S, S)),
        ((S, 1, S), (S, S, S)),
        ((S, 1), (S, S, S)),
        ((1,), (S, S, S)),
        ((1, S), (1, 1, S)),
        ((), ()),
        ((), (1, 3, 2)),
    )

    return tuple(
        SampleInput(
            make_tensor(size, device, dtype, low=None, high=None, requires_grad=requires_grad),
            args=(shape,)) for size, shape in test_cases)

def sample_inputs_broadcast_tensors(op_info, device, dtype, requires_grad, **kwargs):
    make_arg = partial(make_tensor, dtype=dtype, device=device, requires_grad=requires_grad)
    test_cases: Tuple[tuple] = (((3,), (1, 2, 1), (1, 1), (5, 1, 1),),)

    samples: List[SampleInput] = []
    for shape, *other_shapes in test_cases:
        samples.append(SampleInput(make_arg(shape), args=tuple(make_arg(s) for s in other_shapes)))

    return samples

def sample_inputs_block_diag(op_info, device, dtype, requires_grad, **kwargs):
    make_arg = partial(make_tensor, dtype=dtype, device=device, requires_grad=requires_grad)
    test_cases: Tuple[tuple] = (((1, S), (2, S), (3, S),),)

    samples: List[SampleInput] = []
    for shape, *other_shapes in test_cases:
        samples.append(SampleInput(make_arg(shape), args=tuple(make_arg(s) for s in other_shapes)))

    return samples

def sample_inputs_bitwise_shift(op_info, device, dtype, requires_grad, **kwargs):
    test_cases = (
        (S, S, S),
        (S,),
        (),
    )

    sample_inputs = []
    for size in test_cases:
        tensor1 = make_tensor(size, device, dtype, low=-32, high=32, requires_grad=requires_grad)
        tensor2 = make_tensor(size, device, dtype, low=0, high=5, requires_grad=requires_grad)
        sample_inputs.append(SampleInput(tensor1, args=(tensor2,)))
        sample_inputs.append(SampleInput(tensor1, args=(2,)))

    return tuple(sample_inputs)


def sample_inputs_cdist(op_info, device, dtype, requires_grad, **kwargs):
    small_S = 2
    test_cases = (
        ((S, S, 2), (S, S + 1, 2)),
        ((S, S), (S, S)),
        ((S, S, S), (S, S, S)),
        ((3, 5), (3, 5)),
        ((2, 3, 5), (2, 3, 5)),
        ((1, 2, 3), (1, 2, 3)),
        ((1, 1), (S, 1)),
        ((0, 5), (4, 5)),
        ((4, 5), (0, 5)),
        ((0, 4, 5), (3, 5)),
        ((4, 5), (0, 3, 5)),
        ((0, 4, 5), (1, 3, 5)),
        ((1, 4, 5), (0, 3, 5)),
        # Using S here would make this one test take 9s
        ((small_S, small_S, small_S + 1, 2), (small_S, small_S, small_S + 2, 2)),
        ((small_S, 1, 1, small_S), (1, small_S, small_S)),
        ((1, 1, small_S), (small_S, 1, small_S, small_S)),
    )

    samples = []
    for cm in ['use_mm_for_euclid_dist', 'donot_use_mm_for_euclid_dist']:
        # FIXME add an override for JIT and revert 0. back to 0
        # since it's accepted by eager
        for p in [0., 1., 2., 3., 0.5, 1.5, 2.5, float("inf")]:
            for t1_size, t2_size in test_cases:
                # The args should never be non-contiguous as this is not supported in the backward
                samples.append(SampleInput(
                    make_tensor(t1_size, device, dtype, requires_grad=requires_grad, noncontiguous=False),
                    args=(make_tensor(t2_size, device, dtype, requires_grad=requires_grad, noncontiguous=False), p, cm)))

    return samples


def sample_inputs_fill_(op_info, device, dtype, requires_grad, **kwargs):
    make_arg = partial(make_tensor, device=device, dtype=dtype,
                       low=None, high=None, requires_grad=requires_grad)

    cases = (((S, S, S), (1,)),
             ((), (1,)),
             # For requires_grad=False below,
             # check https://github.com/pytorch/pytorch/issues/59137
             ((S, S, S), (make_arg((), requires_grad=False),)))

    def generator():
        for shape, args in cases:
            yield SampleInput(make_arg(shape), args=args)

    return list(generator())


def sample_inputs_comparison_ops(self, device, dtype, requires_grad, **kwargs):
    test_cases = (
        ((S, S, S), (S, S, S), False),
        ((S, S, S), (), False),
        ((S, S, S), (1,), False),
        ((S,), (1,), False),
        ((), (), False),
    )
    test_cases_lhs_broadcasting = (
        ((S, 1, S), (S, S, S), True),
        ((1,), (S, S, S), True),
        ((1, S), (1, 1, S), True),
        ((), (0,), True),
        ((), (S, S, S), True),
    )
    cases = test_cases + test_cases_lhs_broadcasting
    sample_inputs = list(SampleInput(make_tensor(first_shape, device, dtype,
                                                 requires_grad=requires_grad),
                                     args=(make_tensor(second_shape, device, dtype,
                                                       requires_grad=requires_grad),),
                                     broadcasts_input=broadcasts_input)
                         for first_shape, second_shape, broadcasts_input in cases)
    equal_tensors_non_bool = (
        ([[[-8, 6], [9, 0]], [[0, 5], [5, 7]]]),
        ([[[6, 5]], [[1, -5]]]),
        ([[2], [-1]]),
        ([0, -6]),
        ([3],),
    )
    equal_tensors_bool = (
        ([[[1, 0], [0, 0]], [[0, 1], [1, 0]]]),
        ([[[1, 1]], [[1, 0]]]),
        ([[1], [0]]),
        ([0, 1]),
        ([1],),
    )
    more_cases = equal_tensors_bool if dtype is torch.bool else equal_tensors_non_bool
    more_inputs = list(SampleInput(torch.tensor(elements, device=device, dtype=dtype,
                                                requires_grad=requires_grad),
                                   args=(torch.tensor(elements, device=device, dtype=dtype,
                                                      requires_grad=requires_grad),))
                       for elements in more_cases)
    sample_inputs = [*sample_inputs, *more_inputs]
    return tuple(sample_inputs)


def sample_inputs_stack(op_info, device, dtype, requires_grad, **kwargs):
    tensors = [
        make_tensor((S, S), device, dtype, requires_grad=requires_grad),
        make_tensor((S, S), device, dtype, requires_grad=requires_grad),
        make_tensor((S, S), device, dtype, requires_grad=requires_grad),
    ]

    return (SampleInput(tensors, args=(0,)),)

def sample_inputs_cat_concat(op_info, device, dtype, requires_grad, **kwargs):
    make_arg = partial(make_tensor, device=device, dtype=dtype, requires_grad=requires_grad)

    cases: Tuple[tuple, tuple, dict] = (  # type: ignore[assignment]
        ((S, S), (S, S), {'dim': -1}),
        ((S, S), (S, S), {'dim': 1}),
        ((M, S), (S, S), {'dim': 0}),  # different shapes
        ((1, 2, 3), (1, 2, 3), {'dim': -2}),
        ((0,), (0,), {'dim': 0}),  # empty tensor
        ((0, S), (S, S), {'dim': 0}),
        ((1,), (1,), {})  # dim not passed, fallback to default
    )

    def generator():
        for input_shape1, input_shape2, kwargs in cases:
            yield SampleInput([make_arg(input_shape1), make_arg(input_shape2)], kwargs=kwargs)

    return list(generator())

def sample_inputs_hstack_dstack_vstack(op_info, device, dtype, requires_grad, **kwargs):
    tensors = [
        make_tensor((S, S), device, dtype, requires_grad=requires_grad),
        make_tensor((S, S), device, dtype, requires_grad=requires_grad),
        make_tensor((S, S), device, dtype, requires_grad=requires_grad),
    ]

    return (SampleInput(tensors),)

def sample_inputs_hypot(op_info, device, dtype, requires_grad):
    input = make_tensor((S, S), device, dtype, requires_grad=requires_grad)
    args = make_tensor((S, S), device, dtype, requires_grad=requires_grad)

    return (
        SampleInput(input, args=(args,)),
    )

def sample_inputs_gather(op_info, device, dtype, requires_grad, **kwargs):
    return (
        SampleInput(
            make_tensor((M, S), device, dtype, low=None, high=None, requires_grad=requires_grad),
            args=(0, gather_variable((S, S), 1, M, True, device=device))),
        SampleInput(
            make_tensor((M, S), device, dtype, low=None, high=None, requires_grad=requires_grad),
            args=(1, gather_variable((M, S // 2), 0, S, True, device=device))),
        SampleInput(
            make_tensor((), device, dtype, low=None, high=None, requires_grad=requires_grad),
            args=(0, torch.tensor([0], dtype=torch.int64, device=device))),
        # Empty index tensor case, see: https://github.com/pytorch/pytorch/pull/65006
        SampleInput(
            make_tensor((S,), device, dtype, low=None, high=None, requires_grad=requires_grad),
            args=(0, torch.tensor([], dtype=torch.uint8, device=device))),
        SampleInput(
            make_tensor((), device, dtype, low=None, high=None, requires_grad=requires_grad),
            args=(0, torch.tensor(0, dtype=torch.int64, device=device))),
    )


def sample_inputs_take_along_dim(op_info, device, dtype, requires_grad, **kwargs):
    return (SampleInput(make_tensor((S, S), device, dtype,
                                    low=None, high=None,
                                    requires_grad=requires_grad),
                        args=(gather_variable((S, S), 1, S, True, device=device), 0)),

            # `indices` broadcast
            SampleInput(make_tensor((S, S), device, dtype,
                                    low=None, high=None,
                                    requires_grad=requires_grad),
                        args=(gather_variable((1, S // 2), 0, S, True, device=device), 1)),

            # `self` broadcast
            SampleInput(make_tensor((1, S), device, dtype,
                                    low=None, high=None,
                                    requires_grad=requires_grad),
                        args=(gather_variable((S, S // 2), 0, S, True, device=device), 1)),

            # without `dim` arg
            SampleInput(make_tensor((S, S), device, dtype,
                                    low=None, high=None,
                                    requires_grad=requires_grad),
                        args=(gather_variable((S, S // 2), 0, S, True, device=device), )),
            SampleInput(make_tensor((S, S), device, dtype,
                                    low=None, high=None,
                                    requires_grad=requires_grad),
                        args=(gather_variable((S, S // 2), 0, S, True, device=device),)),
            )


def sample_inputs_aminmax(op_info, device, dtype, requires_grad, **kwargs):
    test_cases: Tuple[tuple, dict] = (  # type: ignore[assignment]
        ((S, S, S), {}),
        ((S, S, S), {'dim': 1}),
        ((S, S, S), {'dim': 1, 'keepdim': True}),
        ((), {'dim': 0}),
        ((), {}),
        ((), {'dim': 0, 'keepdim': True}),
    )

    samples: List[SampleInput] = []
    for shape, kwargs in test_cases:
        samples.append(SampleInput(
            make_tensor(shape, device, dtype, requires_grad=requires_grad),
            kwargs=kwargs))

    return samples

def sample_inputs_diff(op_info, device, dtype, requires_grad, **kwargs):
    test_cases = (
        ((1,), 0, None, None),
        ((S,), 0, None, None),
        ((S, 1), 0, None, None),
        ((S, 1), 1, None, None),
        ((S, S), 0, None, None),
        ((S, S), 1, None, None),
        ((S, S), 0, (1, S), (2, S)),
        ((S, S), 0, None, (2, S)),
        ((S, S, S), 1, None, None),
        ((S, S, S), 1, (S, 1, S), (S, 1, S)),)

    sample_inputs = []
    for size, dim, size_prepend, size_append in test_cases:
        args = (make_tensor(size, device, dtype,
                            low=None, high=None,
                            requires_grad=requires_grad), 1, dim,
                make_tensor(size_prepend, device, dtype,
                            low=None, high=None,
                            requires_grad=requires_grad) if size_prepend else None,
                make_tensor(size_append, device, dtype,
                            low=None, high=None,
                            requires_grad=requires_grad) if size_append else None)
        sample_inputs.append(SampleInput(args[0], args=args[1:]))

    return tuple(sample_inputs)

def sample_inputs_histogram(op_info, device, dtype, requires_grad):
    make_arg = partial(make_tensor, dtype=dtype, device=device, requires_grad=requires_grad)

    sizes = ((), (S,), (S, S), (S, S, S), (S, 1, S), (S, 0, S))

    sample_inputs = []
    for size, bin_ct, weighted, density in product(sizes, range(1, 5), [False, True], [False, True]):
        input_tensor = make_arg(size)
        weight_tensor = make_arg(size) if weighted else None

        sample_inputs.append(SampleInput(input_tensor, args=(bin_ct,),
                                         kwargs=dict(weight=weight_tensor, density=density)))

        bins_tensor = make_arg((bin_ct + 1,))
        sample_inputs.append(SampleInput(input_tensor, args=(bins_tensor,),
                                         kwargs=dict(weight=weight_tensor, density=density)))

    return sample_inputs

def sample_inputs_gradient(op_info, device, dtype, requires_grad):
    sample_inputs = []
    test_cases_float = (
        ((S,), None, None, 1),
        ((S,), 2., None, 1),
        ((S, S), None, None, 2),
        ((S, S), [2.0, 2.1], None, 1),
        ((S, S), [2.0, 2.1], (0, 1), 1),
        ((4, 4, 4), [2., 1.], (0, 1), 2),
    )
    for size, spacing, dim, edge_order in test_cases_float:
        t = make_tensor(size, device, dtype, low=None, high=None, requires_grad=requires_grad)
        sample_inputs.append(SampleInput(t, kwargs=dict(dim=dim, spacing=spacing, edge_order=edge_order)))

    test_cases_tensor = (
        ((3, 3, 3), ((1.1, 2.0, 3.5), (4.0, 2, 6.0)), (0, -1), 1),
        ((3, 3, 3), ((1.0, 3.0, 2.0), (8.0, 6.0, 1.0)), (0, 1), 2),
    )
    for size, coordinates, dim, edge_order in test_cases_tensor:
        t = make_tensor(size, device, dtype, low=None, high=None, requires_grad=requires_grad)
        coordinates_tensor_list = []
        for coords in coordinates:
            a = torch.tensor(coords, dtype=dtype, device=device)
            coordinates_tensor_list.append(a)
        sample_inputs.append(SampleInput(t, kwargs=dict(dim=dim, spacing=coordinates_tensor_list, edge_order=edge_order)))

    return tuple(sample_inputs)

def sample_inputs_index_select(op_info, device, dtype, requires_grad):
    return (
        SampleInput(
            make_tensor((S, S, S), device, dtype, low=None, high=None, requires_grad=requires_grad),
            args=(0, index_variable(2, S, device=device))),
        SampleInput(
            make_tensor((), device, dtype, low=None, high=None, requires_grad=requires_grad),
            args=(0, torch.tensor([0], dtype=torch.int64, device=device))),
        SampleInput(
            make_tensor((), device, dtype, low=None, high=None, requires_grad=requires_grad),
            args=(0, torch.tensor(0, dtype=torch.int64, device=device))),
    )

def sample_inputs_getitem(op_info, device, dtype, requires_grad, **kwargs):
    test_args = [
        ([1, 2],),
        (slice(0, 3),),
        ([slice(0, 3), 1],),
        ([[0, 2, 3], [1, 3, 3], [0, 0, 2]],),
        ([[0, 0, 3], [1, 1, 3], [0, 0, 2]],),
        ([slice(None), slice(None), [0, 3]],),
        ([slice(None), [0, 3], slice(None)],),
        ([[0, 3], slice(None), slice(None)],),
        ([[0, 3], [1, 2], slice(None)],),
        ([[0, 3], ],),
        ([[0, 3], slice(None)],),
        ([[0, 3], Ellipsis],),
        ([[0, 2, 3], [1, 3, 3], torch.LongTensor([0, 0, 2])],),
        (index_variable(2, S, device=device),),
        (mask_not_all_zeros((S,)),),
    ]

    return tuple(SampleInput(
        make_tensor((S, S, S), device, dtype, low=None, high=None, requires_grad=requires_grad),
        args=args)
        for args in test_args)

def sample_inputs_index_put(op_info, device, dtype, requires_grad, **kwargs):
    inputs = []
    for accumulate in [False, True]:
        # Test with indices arg
        inputs.append(SampleInput(
            make_tensor((S, S,), device, dtype, low=None, high=None, requires_grad=requires_grad),
            args=(
                (index_variable(2, S, device=device), ),
                make_tensor((2, S), device, dtype, low=None, high=None)),
            kwargs=dict(accumulate=accumulate)))

        # Test with mask arg
        mask = torch.zeros(S, dtype=torch.bool) if accumulate else mask_not_all_zeros((S,))
        inputs.append(SampleInput(
            make_tensor((S, S), device, dtype, low=None, high=None, requires_grad=requires_grad),
            args=(
                (mask, ),
                make_tensor((S,), device, dtype, low=None, high=None),),
            kwargs=dict(accumulate=accumulate)))

    return inputs

# Missing to test the nondeterminism of the operation
# https://github.com/pytorch/pytorch/issues/53352
def sample_inputs_index_add(op_info, device, dtype, requires_grad, **kwargs):
    # These testa are pretty much the same as those from index_copy.
    # Perhaps merge?
    make_arg = partial(make_tensor, dtype=dtype, device=device, requires_grad=requires_grad)

    t = make_arg((S, S))
    s = make_arg((S, S))
    # non-contiguous target
    t_nonctg = t.transpose(0, 1)
    # non-contiguous source
    s_nonctg = s.transpose(0, 1)

    idx = make_arg((S,), dtype=torch.int64, low=0, high=S)
    idx_nonctg = make_arg((S,), dtype=torch.int64, low=0, high=S, noncontiguous=True)
    samples = [SampleInput(tensor, args=(1, idx, source))
               for tensor, idx, source in product([t, t_nonctg], [idx, idx_nonctg], [s, s_nonctg])]
    samples.extend(SampleInput(tensor, args=(1, idx, source), kwargs=dict(alpha=a))
                   for tensor, idx, source, a in product([t, t_nonctg], [idx, idx_nonctg], [s, s_nonctg], [-1, 0, 2]))

    # Add scalar cases
    scalar_sizes = [(), (1,)]
    ts = (make_arg(size) for size in scalar_sizes)
    idxs = (make_arg(size, dtype=torch.int64, low=0, high=1) for size in scalar_sizes)
    ss = (make_arg(size) for size in scalar_sizes)

    samples.extend(SampleInput(t, args=(0, idx, s)) for t, idx, s in product(ts, idxs, ss))
    samples.extend(SampleInput(t, args=(0, idx, s), kwargs=dict(alpha=a)) for t, idx, s, a in product(ts, idxs, ss, [-1, 0, 2]))
    return samples

def sample_inputs_sort(op_info, device, dtype, requires_grad, **kwargs):
    def apply_grad(t):
        if dtype in floating_types_and(torch.float16, torch.bfloat16):
            t.requires_grad_(requires_grad)

    def small_3d_unique(dtype, device):
        res = torch.randperm(S * S * S, dtype=torch.int64, device=device).view(S, S, S)
        res = res.to(dtype)
        apply_grad(res)
        return res

    def large_1d_unique(dtype, device):
        res = torch.randperm(L * L * L, dtype=torch.int64, device=device)
        res = res.to(dtype)
        apply_grad(res)
        return res

    samples = []
    # Test case for large tensor.
    largesample = SampleInput(large_1d_unique(dtype, device))
    samples.append(largesample)

    # Test cases for small 3d tensors.
    # Imitates legacy tests from test/test_torch.py
    t = small_3d_unique(dtype, device)
    dims = range(-3, 3)
    flag = [True, False]
    for dim, descending, stable in product(dims, flag, flag):
        # default schema without stable sort
        samples.append(SampleInput(t, args=(dim, descending)))
        # schema with stable sort, no CUDA support yet
        if torch.device(device).type == 'cpu':
            samples.append(
                SampleInput(t, kwargs=dict(dim=dim, descending=descending, stable=stable))
            )

    # Test cases for scalar tensor
    scalar = torch.tensor(1, dtype=dtype, device=device)
    apply_grad(scalar)
    samples.append(SampleInput(scalar))
    samples.append(SampleInput(scalar, args=(0,)))
    samples.append(SampleInput(scalar, args=(0, True)))

    # Test cases for stable sort
    samples.append(SampleInput(scalar, kwargs=dict(stable=True)))
    samples.append(SampleInput(scalar, kwargs=dict(dim=0, stable=True)))
    samples.append(SampleInput(scalar, kwargs=dict(dim=0, descending=True, stable=True)))
    return samples

def sample_inputs_argsort(*args, **kwargs):
    return [sample_input for sample_input in sample_inputs_sort(*args, **kwargs) if "stable" not in sample_input.kwargs]

def sample_inputs_index_fill(op_info, device, dtype, requires_grad, **kwargs):
    samples = []
    t = make_tensor((S, S, S), device, dtype,
                    low=None, high=None,
                    requires_grad=requires_grad)
    fill_val = torch.tensor(-1 + 1j if t.is_complex() else -1)
    # non-contiguous input
    t01 = t.transpose(0, 1)
    t02 = t.transpose(0, 2)
    t12 = t.transpose(1, 2)
    idx = index_variable(1, S, device=device)
    # non-contiguous index
    idx_nonctg = torch.empty_strided((S,), (2,), device=device, dtype=torch.int64)
    idx_nonctg.copy_(idx)
    for d in range(t.dim()):
        for tensor in [t, t01, t02, t12]:
            samples.append(SampleInput(tensor, args=(d, idx, fill_val)))
            samples.append(SampleInput(tensor, args=(d, -idx - 1, fill_val)))
            samples.append(SampleInput(tensor, args=(d, idx_nonctg, fill_val)))

    make_arg = partial(make_tensor, device=device, dtype=dtype, requires_grad=requires_grad)
    index_tensor = partial(torch.tensor, device=device, dtype=torch.long)

    def unique_idx(numel, max_idx):
        # Generate unique random indices vector of `numel`
        # elements in range [0, max_idx).
        indices = random.sample(range(max_idx), numel)
        return index_tensor(indices)

    samples.append(SampleInput(make_arg((S, S)), args=(0, unique_idx(2, S), 2)))
    samples.append(SampleInput(make_arg((S, S)), args=(0, unique_idx(2, S), make_arg(()))))
    samples.append(SampleInput(make_arg((S, S)), args=(0, index_tensor(0), 2)))
    samples.append(SampleInput(make_arg(()), args=(0, index_tensor([0]), 2)))
    samples.append(SampleInput(make_arg(()), args=(0, index_tensor(0), 2)))

    # Duplicate indices
    samples.append(SampleInput(make_arg((S, S)), args=(0, index_tensor([0, 0]), 2)))
    samples.append(SampleInput(make_arg((S, S)), args=(0, index_tensor([0, 0, 2]), make_arg(()))))

    return samples

def sample_inputs_max_min_binary(op_info, device, dtype, requires_grad, **kwargs):
    inputs = []
    args_for_binary_op = (
        ((S, S, S), (S, S, S),),
        ((S, S, S), (S,),),
        ((S,), (S, S, S),),
        ((S, 1, S), (S, S),),
        ((S, S), (S, S),),
        ((), (),),
        ((S, S, S), (),),
        ((), (S, S, S),),
    )
    inputs = list((SampleInput(make_tensor(input_tensor, device, dtype,
                                           low=None, high=None,
                                           requires_grad=requires_grad),
                               args=(make_tensor(other_tensor, device, dtype,
                                                 low=None, high=None,
                                                 requires_grad=requires_grad),),))
                  for input_tensor, other_tensor in args_for_binary_op)
    return inputs

def sample_inputs_adaptive_avg_pool2d(op_info, device, dtype, requires_grad, **kwargs):
    make_arg = partial(make_tensor, device=device, dtype=dtype, requires_grad=requires_grad)

    # Ordered as (input shape, output size)
    cases = (
        ((1, 8, 8, 8), (5, 7)),
        ((2, 8, 8, 8), (None, 7)),
        ((1, 8, 4, 3), (5, None)),
        ((1, 8, 4, 3), (None, None)),
        ((1, 8, 4, 3), (5)),
    )

    def generator():
        for input_shape, output_size in cases:
            yield SampleInput(make_arg(input_shape), args=(output_size,))

    return list(generator())

def sample_inputs_max_pool2d(op_info, device, dtype, requires_grad, **kwargs):
    make_arg = partial(make_tensor, device=device, dtype=dtype, requires_grad=requires_grad)

    kerneli = [[3, 2], 3]
    stridei = [[2, 2]]
    Ni = [1, 2, None]
    Ci = [2]
    Hi = [3, 6]
    Wi = [6]
    ceil_modei = [True, False]
    paddingi = [0, 1]
    dilationi = [1, (1, 2)]
    return_indicesi = [True, False]

    products = product(kerneli, stridei, Ni, Ci, Hi, Wi, ceil_modei, paddingi, dilationi, return_indicesi)

    def generator():
        for kernel, stride, N, C, H, W, ceil_mode, padding, dilation, return_indices in products:
            max_pool = torch.nn.MaxPool2d(kernel, stride, ceil_mode=ceil_mode, padding=padding,
                                          dilation=dilation, return_indices=return_indices)
            kwargs = {
                "kernel_size": max_pool.kernel_size,
                "stride": max_pool.stride,
                "padding": max_pool.padding,
                "dilation": max_pool.dilation,
                "ceil_mode": max_pool.ceil_mode,
                "return_indices": max_pool.return_indices,
            }
            sample_input = make_arg((N, C, H, W)) if N is not None else (make_arg((C, H, W)))

            yield SampleInput(sample_input, kwargs=kwargs)

    return list(generator())

def sample_inputs_normalize(self, device, dtype, requires_grad, **kwargs):
    make_arg = partial(make_tensor, low=-1, high=1, device=device, dtype=dtype, requires_grad=requires_grad)

    cases: Tuple[Tuple[int], dict] = (  # type: ignore[assignment]
                                     ((2, 1, 4, 5), {'p': 1., 'dim': 2}),
                                     ((2, 3, 4, 5), {'p': 2., 'dim': 1}),
                                     ((1, 2, 4, 5), {'p': 0.5, 'dim': 0}),
                                     ((1, 3, 4, 5), {'p': -1., 'dim': 1}),
                                     ((1, 3, 4, 5), {'p': 0., 'dim': -1}),
                                     ((), {'p': 1.2, 'dim': 0}),
                                     ((2, 3, 4, 5), {}),
                                     ((2, 3, 4, 5), {'eps': 1e-4}))

    def generator():
        for input_shape, kwargs in cases:
            yield SampleInput(make_arg(input_shape), kwargs=kwargs)

    return list(generator())

def sample_inputs_conv_transpose2d(op_info, device, dtype, requires_grad, **kwargs):
    make_arg = partial(make_tensor, device=device, dtype=dtype, requires_grad=requires_grad)

    # Ordered as shapes for input, weight, bias
    # and a dict of values of (stride, padding, output_padding, groups, dilation)
    cases: Tuple[Tuple[int], Tuple[int], Tuple[int], dict] = (  # type: ignore[assignment]
        ((1, 3, 4, 4), (3, 3, 3, 3), (3,),
         {'stride': (2, 2), 'padding': 2, 'output_padding': (1, 1), 'groups': 1}),
        ((2, 2, 4, 4), (2, 2, 4, 5), (4,),
         {'stride': (3, 2), 'padding': (1, 2), 'output_padding': (2, 3), 'groups': 2, 'dilation': (4, 4)}),
        ((1, 1, 4, 5), (1, 1, 4, 3), (1,),
         {'stride': 2, 'padding': 1, 'output_padding': 1, 'groups': 1, 'dilation': (2, 3)}),
        ((1, 1, 4, 3), (1, 2, 3, 4), None,
         {'stride': 2, 'padding': 1, 'output_padding': 1, 'groups': 1}),
        ((1, 4, 5, 5), (4, 8, 3, 3), None,
         {})
    )

    def generator():
        for input_shape, weight, bias, kwargs in cases:
            yield SampleInput(make_arg(input_shape), args=(
                make_arg(weight),
                make_arg(bias) if bias is not None else bias
            ), kwargs=kwargs)

    return list(generator())


def sample_inputs_conv2d(op_info, device, dtype, requires_grad, jit_fail_sample=False, **kwargs):
    make_arg = partial(make_tensor, device=device, dtype=dtype, requires_grad=requires_grad)

    # Ordered as shapes for input, weight, bias
    # and a dict of values of (stride, padding, groups, dilation)
    cases: Tuple = (
        ((1, 3, 4, 4), (3, 3, 3, 3), (3,),
            {'stride': (2, 2), 'padding': 2, 'groups': 1}),
        ((2, 4, 8, 8), (2, 2, 3, 3), (2,),
            {'stride': (3, 2), 'padding': (2, 1), 'groups': 2, 'dilation': (4, 4)}),
        ((1, 4, 5, 5), (1, 4, 2, 3), (1,),
            {'stride': 2, 'padding': 1, 'groups': 1, 'dilation': (2, 3)}),
        ((1, 4, 5, 5), (1, 4, 2, 3), (1,),
            {'stride': 2, 'padding': 1, 'groups': 1, 'dilation': (2, 3)}),
        ((1, 2, 4, 3), (4, 2, 3, 4), None,
            {'stride': 2, 'padding': 1, 'groups': 1}),
        ((1, 4, 5, 5), (1, 4, 2, 3), (1,),
            {'stride': 2, 'padding': "valid"}),
        ((1, 4, 5, 5), (1, 4, 2, 3), (1,),
            {'stride': 1, 'padding': "same", 'dilation': 3}),
        # Below are the group related samples from common_nn.py
        ((2, 4, 6, 6), (4, 1, 3, 3), (4,), {'groups': 4}),
        ((2, 4, 6, 6), (8, 1, 3, 3), (8,), {'groups': 4}),
        ((2, 4, 6, 6), (8, 1, 3, 3), None, {'groups': 4}),
        ((2, 4, 6, 6), (4, 1, 3, 3), (4,), {'groups': 4, 'stride': (3, 2)}),
        ((2, 4, 6, 6), (4, 1, 3, 3), (4,), {'groups': 4, 'padding': (1, 1)}),
        ((2, 4, 5, 5), (4, 1, 2, 2), (4,), {'groups': 4, 'dilation': (2, 2)}),
        ((2, 4, 6, 5), (6, 2, 3, 2), (6,), {'groups': 2}),
        # With defaults
        ((1, 4, 5, 5), (3, 4, 3, 3), None, {}),
    )

    def generator():
        for input_shape, weight, bias, kwargs in cases:
            yield SampleInput(make_arg(input_shape), args=(
                make_arg(weight),
                make_arg(bias) if bias is not None else bias
            ), kwargs=kwargs)

    return list(generator())


def sample_inputs_layer_norm(opinfo, device, dtype, requires_grad, **kwargs):
    make_arg = partial(make_tensor, device=device, dtype=dtype, requires_grad=requires_grad)

    # Ordered as input shape, normalized_shape and a kwarg dict for eps
    cases: Tuple[Tuple[int], Tuple[int], dict] = (  # type: ignore[assignment]
        ((1, 2, 3), (1, 2, 3), {'eps': 0.5}),
        ((2, 2, 3), (2, 3), {'eps': -0.5}),
        ((1,), (1,), {}),
        ((1, 2), (2,), {}),
        ((0, 1), (1,), {}),
    )

    def generator():
        for input_shape, normalized_shape, kwargs in cases:
            # Shape of weight and bias should be the same as normalized_shape
            weight = make_arg(normalized_shape)
            bias = make_arg(normalized_shape)
            yield SampleInput(
                make_arg(input_shape),
                args=(normalized_shape, weight, bias),
                kwargs=kwargs
            )
        # Without any optional args
        yield SampleInput(make_arg((1, 2)), args=((2,),))

        # TODO: @krshrimali, once to_numpy method in SampleInput class is modified to take None inputs,
        # enable these inputs; see https://github.com/pytorch/pytorch/pull/63276#discussion_r691950400

        # With weight and a `None` bias
        # yield SampleInput(make_arg((1, 2)), args=((2,), make_arg((2,)), None))

        # With `None` weight and bias (tests failing for this, see the link above)
        # yield SampleInput(make_arg((1, 2)), args=((2,), None, make_arg((2,))))

    return list(generator())

def sample_inputs_hardswish(self, device, dtype, requires_grad):
    N = 5
    # make sure we are testing -3 -> 3 range. default is -10 -> 10 so maybe unnecessary ?
    tensors = [SampleInput(make_tensor((N * 2, N * 2), device=device, dtype=dtype,
               requires_grad=requires_grad, low=-5, high=5)) for _ in range(1, N)]
    return tensors

def sample_inputs_linear(self, device, dtype, requires_grad):
    features_options = [[3, 4], [8, 8]]
    batch_options: List[List[int]] = [
        [],  # no batch
        [0],
        [8],
        [2, 3],
    ]
    create_tensor = partial(make_tensor, device=device, dtype=dtype,
                            requires_grad=requires_grad, low=-2, high=2)

    sample_inputs = []
    for has_bias, (in_feat, out_feat), batch_shape in \
            itertools.product([True, False], features_options, batch_options):
        input_tensor = create_tensor(batch_shape + [in_feat])
        weight = create_tensor([out_feat, in_feat])
        if not has_bias:
            sample_inputs.append(SampleInput(input_tensor, args=(weight,)))
            continue

        bias = create_tensor([out_feat])
        sample_inputs.append(SampleInput(input_tensor, args=(weight, bias)))
    return sample_inputs

def sample_inputs_interpolate(mode, self, device, dtype, requires_grad):
    N, C = 2, 3
    D = 4
    S = 3
    L = 5

    align_corners_options: Tuple[Any, ...] = (None,)
    if mode in ('linear', 'bilinear', 'bicubic', 'trilinear'):
        align_corners_options = (True, False, None)
    ranks_for_mode = {
        'nearest': [1, 2, 3],
        'linear': [1],
        'bilinear': [2],
        'bicubic': [2],
        'trilinear': [3],
        'area': [1, 2, 3]
    }

    def shape(size, rank, with_batch_channel=True):
        if with_batch_channel:
            return tuple([N, C] + ([size] * rank))
        return tuple([size] * rank)

    make_arg = partial(make_tensor, device=device, dtype=dtype,
                       requires_grad=requires_grad, low=-1, high=1)

    sample_inputs = []
    for align_corners in align_corners_options:
        for rank in ranks_for_mode[mode]:
            sample_inputs.extend([
                SampleInput(make_arg(shape(D, rank)),
                            args=(shape(S, rank, False), None, mode, align_corners)),
                SampleInput(make_arg(shape(D, rank)),
                            args=(shape(L, rank, False), None, mode, align_corners)),
                SampleInput(make_arg(shape(D, rank)),
                            args=(None, 1.7, mode, align_corners)),
                SampleInput(make_arg(shape(D, rank)),
                            args=(None, 0.6, mode, align_corners)),
            ])

    return sample_inputs

def sample_inputs_gelu(self, device, dtype, requires_grad):
    N = 5
    tensors = [SampleInput(make_tensor((N * 2, N * 2), device=device, dtype=dtype,
               requires_grad=requires_grad, low=-3, high=3)) for _ in range(1, N)]
    return tensors

def sample_inputs_max_min_reduction_with_dim(op_info, device, dtype, requires_grad, **kwargs):
    inputs = []
    args_for_reduction_with_dim = (
        ((S, S, S), (1,),),
        ((S, S, S), (1, True, ),),
        ((), (0,),),
        ((), (0, True,),),
    )
    inputs = list((SampleInput(make_tensor(input_tensor, device, dtype,
                                           low=None, high=None,
                                           requires_grad=requires_grad),
                               args=args,))
                  for input_tensor, args in args_for_reduction_with_dim)
    return inputs

def sample_inputs_max_min_reduction_no_dim(op_info, device, dtype, requires_grad, **kwargs):
    inputs = []
    inputs.append(SampleInput(make_tensor((S, S, S), device, dtype,
                                          low=None, high=None,
                                          requires_grad=requires_grad),))
    inputs.append(SampleInput(make_tensor((), device, dtype,
                                          low=None, high=None,
                                          requires_grad=requires_grad),))
    return inputs

def _generate_nan_reduction_inputs(device, dtype, requires_grad):
    yield from _generate_reduction_inputs(device, dtype, requires_grad)
    yield torch.tensor([2, torch.nan, -1], device=device, dtype=dtype, requires_grad=requires_grad)
    yield torch.tensor([[torch.nan, 2], [0, 1]], device=device, dtype=dtype, requires_grad=requires_grad)

def sample_inputs_nan_reduction(supports_multiple_dims):
    # Generates sample inputs for reduction ops that contain the input tensor
    # and dim and keepdim kwargs. If a reduction op needs to test additional
    # args/kwargs then create a separate sample_inputs function
    def fn(op_info, device, dtype, requires_grad):
        inputs = []

        for t in _generate_nan_reduction_inputs(device, dtype, requires_grad):
            # Add case without dim and keepdim kwargs
            inputs.append(SampleInput(t))
            for kwargs in _generate_reduction_kwargs(t.ndim, supports_multiple_dims):
                inputs.append(SampleInput(t, kwargs=kwargs))

        return inputs

    return fn

def sample_inputs_reduction_quantile(op_info, device, dtype, requires_grad):
    test_quantiles = (0.5, make_tensor((2,), device, dtype, low=0, high=1))
    test_interpolations = ['linear', 'midpoint']

    inputs = []
    for quantiles in test_quantiles:
        for t in _generate_reduction_inputs(device, dtype, requires_grad):
            # Add case without dim and keepdim kwargs
            inputs.append(SampleInput(t, args=(quantiles,)))
            for kwargs in _generate_reduction_kwargs(t.ndim, supports_multiple_dims=False):
                # Interpolation kwarg for now is only supported when providing both dim and keepdim
                kwargs.setdefault('dim', 0)
                kwargs.setdefault('keepdim', False)
                for interpolation in test_interpolations:
                    kwargs['interpolation'] = interpolation
                    inputs.append(SampleInput(t, args=(quantiles,), kwargs=kwargs))

    return inputs

def sample_inputs_reduction_count_nonzero(*args, **kwargs):
    """Sample inputs for count_nonzero"""
    samples: List[SampleInput] = sample_inputs_reduction(*args, **kwargs)
    # count_nonzero does not support keepdim yet
    for sample in samples:
        sample.kwargs.pop('keepdim', None)
    return samples

def sample_inputs_leaky_relu(op_info, device, dtype, requires_grad):
    N = 10
    tensors = [SampleInput(make_tensor((N, N), device=device, dtype=dtype,
               requires_grad=requires_grad)) for _ in range(1, N)]
    return tensors

def sample_inputs_avgpool2d(op_info, device, dtype, requires_grad, **kwargs):
    make_arg = partial(make_tensor, device=device, dtype=dtype, requires_grad=requires_grad)

    # Order: input_shape, kernel_size, stride, padding, ceil_mode, count_include_pad, divisor_override
    cases = (((1, 3, 9, 9), 3, 1, 1, True, False, 2),
             ((1, 3, 9, 9), (4, 4), (2, 3), 1, True, False, 2),
             ((1, 3, 9, 9), (6, 6), (3, 3), (2, 3), True, True, 2),
             ((2, 3, 9, 9), (3, 3), (1, 1), (1, ), True, False, 2),
             ((1, 1, 4, 4), (2, 2), (), (0, ), False, True, -2),
             ((1, 2, 6, 6), (4, 4), (2, 2), (2, ), True, True, None))

    def generator():
        for input_shape, kernel_size, stride, padding, ceil_mode, count_include_pad, divisor_override in cases:
            yield SampleInput(make_arg(input_shape),
                              args=(kernel_size, stride, padding, ceil_mode, count_include_pad, divisor_override))
        # Case with just input_shape and kernel_size
        yield SampleInput(make_arg((1, 3, 9, 9)), args=((3, 3)))

    return list(generator())

def sample_inputs_topk(op_info, device, dtype, requires_grad, **kwargs):
    def get_tensor_input(size):
        return make_tensor(size, device, dtype, requires_grad=requires_grad)

    inputs = []
    inputs.append(SampleInput(get_tensor_input((S, M, S)), args=(3,)))
    inputs.append(SampleInput(get_tensor_input((S, M, S)), args=(3, 1)))
    inputs.append(SampleInput(get_tensor_input((S, M, S)), args=(3, -2)))
    inputs.append(SampleInput(get_tensor_input((S, M, S)), args=(3, 1, True)))
    inputs.append(SampleInput(get_tensor_input((S, M, S)), args=(3, -2, True)))
    inputs.append(SampleInput(get_tensor_input((S, M, S)), args=(3, 1, True, True)))
    inputs.append(SampleInput(get_tensor_input((S, M, S)), args=(3, -2, True, True)))

    inputs.append(SampleInput(get_tensor_input(()), args=(1,)))
    inputs.append(SampleInput(get_tensor_input(()), args=(1, 0)))
    inputs.append(SampleInput(get_tensor_input(()), args=(1, -1)))
    inputs.append(SampleInput(get_tensor_input(()), args=(1, 0, True)))
    inputs.append(SampleInput(get_tensor_input(()), args=(1, -1, True)))
    inputs.append(SampleInput(get_tensor_input(()), args=(1, 0, True, True)))
    inputs.append(SampleInput(get_tensor_input(()), args=(1, -1, True, True)))

    return inputs

def sample_inputs_outer(op_info, device, dtype, requires_grad, **kwargs):
    inputs = []
    arg_a = make_tensor((S,), device, dtype, requires_grad=requires_grad)
    arg_b = make_tensor((M,), device, dtype, requires_grad=requires_grad)
    inputs.append(SampleInput(arg_a, args=(arg_b,)))
    return inputs


def sample_inputs_igamma_igammac(op_info, device, dtype, requires_grad, **kwargs):
    make_arg = partial(make_tensor, device=device, dtype=dtype, low=1e-3)
    cases = (((S, S), (S, S), False),
             ((S, S), (S, ), False),
             ((S, ), (S, S), True),
             ((), (), False))

    def generator():
        for shape, other_shape, broadcasts_input in cases:
            yield SampleInput(make_arg(shape, requires_grad=requires_grad),
                              args=(make_arg(other_shape, requires_grad=False),),
                              broadcasts_input=broadcasts_input)

    return list(generator())


def sample_inputs_dist(op_info, device, dtype, requires_grad):
    make_arg = partial(make_tensor, device=device, dtype=dtype, requires_grad=requires_grad)
    sizes = ((S, S, S), (S,), (S, 1, S), (), (S, S))
    ps = (2, 4)

    def generate_samples():
        for size_x, size_y, p in product(sizes, sizes, ps):
            yield SampleInput(make_arg(size_x), args=(make_arg(size_y), p))

    return list(generate_samples())

# Missing to test the nondeterminism of the operation
# https://github.com/pytorch/pytorch/issues/53352
def sample_inputs_index_copy(op_info, device, dtype, requires_grad, **kwargs):
    def make_arg(shape, low=None, high=None, dtype=dtype):
        return make_tensor(shape, device=device, dtype=dtype,
                           low=low, high=high,
                           requires_grad=requires_grad)

    t = make_arg((S, S))
    s = make_arg((S, S))
    # non-contiguous input
    t01 = t.transpose(0, 1)
    # non-contiguous input
    s01 = s.transpose(0, 1)

    # idx is a permutation of 0...S-1 for this function to be deterministic
    idx = torch.randperm(S, device=device, dtype=torch.int64)
    # non-contiguous index
    idx_nonctg = torch.repeat_interleave(idx, 2, dim=-1)[::2]
    # index_copy_ does not support negative indices
    # idx_neg = -idx - 1
    samples = [SampleInput(tensor, args=(1, idx, source))
               for tensor, idx, source in product([t, t01], [idx, idx_nonctg], [s, s01])]

    # Add scalar cases
    scalar_sizes = [(), (1,)]
    ts = (make_arg(size) for size in scalar_sizes)
    idxs = (make_arg(size, dtype=torch.int64, low=0, high=1) for size in scalar_sizes)
    ss = (make_arg(size) for size in scalar_sizes)

    samples.extend(SampleInput(t, args=(0, idx, s)) for t, idx, s in product(ts, idxs, ss))
    return samples

def sample_inputs_mode(op_info, device, dtype, requires_grad):
    inputs = []
    args = (
        ((S, S, S), (),),
        ((S, S, S), (1, ),),
        ((S, S, S), (1, True, ),),
        ((), (),),
        ((), (0,),),
        ((), (0, True,),),
    )
    inputs = list((SampleInput(make_tensor(input_tensor, device, dtype,
                                           low=None, high=None,
                                           requires_grad=requires_grad),
                               args=args,))
                  for input_tensor, args in args)
    return inputs

# Missing to test the nondeterminism of the operation
# https://github.com/pytorch/pytorch/issues/53352
def sample_inputs_put(op_info, device, dtype, requires_grad):
    make_arg = partial(make_tensor, dtype=dtype, device=device, requires_grad=requires_grad)
    make_idx = partial(make_tensor, low=0, dtype=torch.int64, device=device, requires_grad=False)

    S = 3

    def gen_inputs():
        # Generic inputs
        tgt_gen = (make_arg((S, S), noncontiguous=not ctg) for ctg in (True, False))
        src_gen = (make_arg((S,), noncontiguous=not ctg) for ctg in (True, False))
        idx = torch.randperm(S * S, device=device, dtype=torch.int64)[:S]
        idx_nonctg = torch.repeat_interleave(idx, 2, dim=-1)[::2]
        idx_neg = -idx - 1
        idx_list = [idx, idx_nonctg, idx_neg]
        for tgt, idx, src, acc in product(tgt_gen, idx_list, src_gen, (True, False)):
            yield SampleInput(input=tgt, args=(idx, src, acc))

        # Scalar cases
        scalar_sizes = [(), (1,)]
        tgt_gen = (make_arg(size) for size in scalar_sizes)
        idx_gen = (make_idx(size, high=1) for size in scalar_sizes)
        src_gen = (make_arg(size) for size in scalar_sizes)
        for tgt, idx, src, acc in product(tgt_gen, idx_gen, src_gen, (True, False)):
            yield SampleInput(input=tgt, args=(idx, src, acc))

        # Empty cases
        tgt_sizes = [(0,), (), (1,), (3, 2)]
        tgt_gen = (make_arg(size) for size in tgt_sizes)
        idx = make_idx((0,), high=1)
        src = make_arg((0,))
        for tgt, acc in product(tgt, (True, False)):
            yield SampleInput(input=tgt, args=(idx, src, acc))

    return list(gen_inputs())

def sample_inputs_take(op_info, device, dtype, requires_grad):
    make_arg = partial(make_tensor, dtype=dtype, device=device, requires_grad=requires_grad)
    make_idx = partial(make_tensor, low=0, dtype=torch.int64, device=device, requires_grad=False)

    S = 3

    def gen_inputs():
        # Generic inputs: take S elements out of S * S
        src_gen = (make_arg((S, S), noncontiguous=not ctg) for ctg in (True, False))
        idx = make_idx((S,), high=S * S)
        idx_nonctg = make_idx((S,), high=S * S, noncontiguous=True)
        idx_neg = -idx - 1
        idx_list = [idx, idx_nonctg, idx_neg]
        for src, idx in product(src_gen, idx_list):
            yield SampleInput(input=src, args=(idx,))

        # Scalar cases
        scalar_sizes = [(), (1,)]
        src_gen = (make_arg(size) for size in scalar_sizes)
        idx_gen = (make_idx(size, high=1) for size in scalar_sizes)
        for src, idx in product(src_gen, idx_gen):
            yield SampleInput(input=src, args=(idx,))

        # Empty cases
        src_sizes = [(0,), (), (1,), (3, 2)]
        src_gen = (make_arg(size) for size in src_sizes)
        idx = make_idx((0,), high=1)
        for src in src_gen:
            yield SampleInput(input=src, args=(idx,))

    return list(gen_inputs())

def sample_movedim_moveaxis(op_info, device, dtype, requires_grad):
    return (
        SampleInput(
            make_tensor((4, 3, 2, 1), device, dtype, low=None, high=None, requires_grad=requires_grad),
            args=([0, 1, 2, 3], [3, 2, 1, 0])),
        SampleInput(
            make_tensor((4, 3, 2, 1), device, dtype, low=None, high=None, requires_grad=requires_grad),
            args=([0, -1, -2, -3], [-3, -2, -1, -0]))
    )


def sample_repeat_tile(op_info, device, dtype, requires_grad, **kwargs):
    rep_dims = ((), (0, ), (1, ), (0, 2), (1, 1), (2, 3), (2, 3, 2), (0, 2, 3), (2, 1, 1, 1),)
    shapes = ((), (0,), (2,), (3, 0), (3, 2), (3, 0, 1))

    if requires_grad:
        # Tests for variant_consistency_jit, grad, gradgrad
        # are slower. Use smaller bags of `rep_dims` and `shapes`
        # in this case.
        rep_dims = ((), (0, ), (0, 2), (1, 1), (2, 3), (1, 3, 2), (3, 1, 1))  # type: ignore[assignment]
        shapes = ((), (0,), (2,), (3, 2))  # type: ignore[assignment]

    tensors = [make_tensor(shape, device, dtype,
                           low=None, high=None,
                           requires_grad=requires_grad) for shape in shapes]

    samples = []
    for rep_dim, tensor in product(rep_dims, tensors):
        for t in (tensor, tensor.T):
            if op_info.name == 'repeat' and len(rep_dim) >= t.dim():
                # `torch.repeat` errors for `len(rep_dims) < t.dim()`,
                # so we filter such combinations.
                samples.append(SampleInput(t, args=(rep_dim,),))
            elif op_info.name == 'tile':
                samples.append(SampleInput(t, args=(rep_dim,),))

    return samples


def sample_inputs_narrow(op_info, device, dtype, requires_grad, **kwargs):
    shapes_and_args = (
        ((S, S, S), (1, 2, 2)),
        ((S, S, S), (-1, 2, 2)),
        ((S, S, S), (1, 0, 0)),
        ((S, S, S), (-1, 0, 0)),
    )

    def generator():
        for shape, args in shapes_and_args:
            tensor = make_tensor(shape, device, dtype, low=None, high=None,
                                 requires_grad=requires_grad)
            yield SampleInput(tensor, args=args)

    return list(generator())

def sample_trapezoid(op_info, device, dtype, requires_grad, **kwargs):
    y_shape_x_shape_and_kwargs = [
        ((2, 3), (2, 3), {}),
        ((2, 3), (2, 3), {'dim': 1}),
        ((6,), (6,), {}),
        ((6,), None, {}),
        # When 'trapezoid' is called with an empty input, it does not produce an output with requires_grad
        # See Issue #{61619}
        # ((6,0), (6,0), {}),
        ((2, 3), (1, 3), {}),
        ((3, 3), (3, 3), {}),
        ((3, 3), (3, 3), {'dim': -2}),
        ((5,), None, {'dx': 2.0}),
        ((2, 2), None, {'dx': 3.0})
    ]
    samples = []
    for y_shape, x_shape, kwarg in y_shape_x_shape_and_kwargs:
        y_tensor = make_tensor(y_shape, device, dtype, low=None, high=None,
                               requires_grad=requires_grad)
        if x_shape is not None:
            x_tensor = make_tensor(x_shape, device, dtype, low=None, high=None,
                                   requires_grad=requires_grad)
            samples.append(SampleInput(y_tensor, args=(x_tensor,), kwargs=kwarg))
        else:
            samples.append(SampleInput(y_tensor, kwargs=kwarg))
    return samples

def sample_cumulative_trapezoid(op_info, device, dtype, requires_grad, **kwargs):

    y_shape_x_shape_and_kwargs = [
        ((2, 3), (2, 3), {}),
        ((2, 3), (2, 3), {'dim': 1}),
        ((6,), (6,), {}),
        ((6,), None, {}),
        # When 'cumulative_trapezoid' is called with an empty input, it does not produce an output with requires_grad
        # See Issue #{61619}
        # ((6,0), (6,0), {}),
        ((2, 3), (1, 3), {}),
        ((3, 3), (3, 3), {}),
        ((3, 3), (3, 3), {'dim': -2}),
        ((5,), None, {'dx': 2.0}),
        ((2, 2), None, {'dx': 3.0})
    ]
    samples = []
    for y_shape, x_shape, kwarg in y_shape_x_shape_and_kwargs:
        y_tensor = make_tensor(y_shape, device, dtype, low=None, high=None,
                               requires_grad=requires_grad)
        if x_shape is not None:
            x_tensor = make_tensor(x_shape, device, dtype, low=None, high=None,
                                   requires_grad=requires_grad)
            samples.append(SampleInput(y_tensor, args=(x_tensor,), kwargs=kwarg))
        else:
            samples.append(SampleInput(y_tensor, kwargs=kwarg))
    return samples

def sample_unsqueeze(op_info, device, dtype, requires_grad, **kwargs):
    shapes_and_axes = [
        ((3, 4, 5), 0),
        ((3, 4, 5), 1),
        ((3, 4, 5), 3),
        ((3, 4, 5), -1),
        ((3, 4, 5), -3),
        ((), 0)
    ]

    samples = []
    for shape, axis in shapes_and_axes:
        tensor = make_tensor(shape, device, dtype, low=None, high=None,
                             requires_grad=requires_grad)
        samples.append(SampleInput(tensor, args=(axis,),))

    return samples


def sample_inputs_nn_unfold(op_info, device, dtype, requires_grad, **kwargs):
    shapes = ((0, 1, 5, 5), (1, 1, 5, 5), (2, 3, 5, 5))
    kernel_sizes = (2, (2, 2), (3, 3))
    dilations = (1, 2, (1, 2))
    paddings = (0, 1, (1, 1))
    strides = (1, 2, (1, 2))

    def generator():
        cases = product(shapes, kernel_sizes, dilations, paddings, strides)
        for shape, kernel_size, dilation, padding, stride in cases:
            tensor = make_tensor(shape, device, dtype, requires_grad=requires_grad)
            yield SampleInput(tensor, args=(kernel_size, dilation, padding, stride))

        # With default args
        yield SampleInput(make_tensor((1, 1, 5, 5), device, dtype, requires_grad=requires_grad),
                          args=((3, 3),))

    return list(generator())


def sample_inputs_squeeze(op_info, device, dtype, requires_grad, **kwargs):
    shapes_and_args = (
        ((S, 1, S, 1), ()),
        ((1, 1, 1, 1), ()),
        ((S, 1, S, 1), (1,)),
        ((S, 1, S, 1), (-1,)),
        ((S, 1, S, 1), (2,)),
        ((S, 1, S, 1), (-2,)),
        ((), (0, )),
    )

    def generator():
        for shape, args in shapes_and_args:
            tensor = make_tensor(shape, device, dtype, low=None, high=None,
                                 requires_grad=requires_grad)

            yield SampleInput(tensor, args=args)

    return list(generator())


def sample_inputs_nn_pad(op_info, device, dtype, requires_grad, mode, **kwargs):
    assert mode in ('constant', 'reflect', 'replicate', 'circular')
    if mode in ['reflect', 'replicate']:
        cases: tuple = (  # ignore
            ((1, 3), (1, 2)),
            ((1, 3), (0, 1)),
            ((0, 3, 3), (1, 2)),
            ((0, 3, 3), (0, 1)),
            ((1, 3, 3), (1, 2)),
            ((1, 3, 3), (0, 1)),
            ((1, 3, 3), (0, 2, 0, 1)),
            ((0, 3, 3, 3), (0, 2, 0, 1)),
            ((3, 3, 5, 5), (0, 2, 0, 1)),
            ((3, 3, 5, 5), (1, 1, 1, 1, 1, 1)),
            ((1, 3, 3, 3, 3), (1, 1, 1, 1, 1, 1)),
            ((1, 3, 4, 4), (-1, 1, -2, 1)),
        )
    elif mode == 'constant':
        cases = (
            ((1, 3), (1, 2)),
            ((1, 3), (0, 1)),
            ((1, 3), (0, 2, 0, 1)),
            ((0, 3, 3), (1, 2)),
            ((0, 3, 3), (0, 1)),
            ((0, 3, 3), (0, 2, 0, 1)),
            ((0, 3, 3), (1, 1, 1, 1, 1, 1)),
            ((1, 3, 3), (1, 2)),
            ((1, 3, 3), (0, 1)),
            ((1, 3, 3), (0, 2, 0, 1)),
            ((1, 3, 3), (1, 1, 1, 1, 1, 1)),
            ((0, 3, 3, 3), (1, 2)),
            ((0, 3, 3, 3), (0, 1)),
            ((0, 3, 3, 3), (0, 2, 0, 1)),
            ((0, 3, 3, 3), (1, 1, 1, 1, 1, 1)),
            ((3, 3, 5, 5), (1, 2)),
            ((3, 3, 5, 5), (0, 1)),
            ((3, 3, 5, 5), (0, 2, 0, 1)),
            ((3, 3, 5, 5), (1, 1, 1, 1, 1, 1)),
            ((1, 3, 3, 3, 3), (1, 2)),
            ((1, 3, 3, 3, 3), (0, 1)),
            ((1, 3, 3, 3, 3), (0, 2, 0, 1)),
            ((1, 3, 3, 3, 3), (1, 1, 1, 1, 1, 1)),
            ((1, 3, 4, 4), (-1, 1, -2, 1)),
        )
    else:  # mode == 'circular'
        if dtype == torch.bool:
            # test_dtypes fails on ASAN with for the case ab
            # runtime error: load of value 190, which is not a valid value for type 'bool'
            # Reference: https://github.com/pytorch/pytorch/pull/62814#issuecomment-894156562
            # Reference Issue: https://github.com/pytorch/pytorch/issues/63034
            cases = (
                ((2, 3, 3), (1, 2)),
                ((1, 3, 3), (1, 2)),
            )
        else:
            cases = (
                ((0, 3, 3), (1, 2)),
                ((0, 3, 3), (0, 1)),
                ((1, 3, 3), (1, 2)),
                ((1, 3, 3), (0, 1)),
                ((0, 3, 3, 3), (0, 2, 0, 1)),
                ((3, 3, 5, 5), (0, 2, 0, 1)),
                ((1, 3, 3, 3, 3), (1, 1, 1, 1, 1, 1)),
                ((1, 3, 4, 4), (-1, 1, -2, 1)),
            )

    make_inp = partial(make_tensor, device=device, dtype=dtype, requires_grad=requires_grad)

    def generator():
        if mode == 'constant':
            # Default args
            yield SampleInput(make_inp((1, 3, 3)), args=((2, 2),))

        if mode in ['reflect', 'replicate', 'circular']:
            for shape, pad in cases:
                yield SampleInput(make_inp(shape), args=(pad, mode))
        else:  # mode == 'constant'
            for pad_value in (1., 2.):
                for shape, pad in cases:
                    yield SampleInput(make_inp(shape), args=(pad, mode, pad_value))

    return list(generator())


# TODO: reconcile with torch.linalg.det and torch.linalg.slogdet
# Creates matrices with a positive nonzero determinant
def sample_inputs_logdet(op_info, device, dtype, requires_grad, **kwargs):
    def make_nonzero_det(A, *, sign=1, min_singular_value=0.1, **kwargs):
        u, s, vh = torch.linalg.svd(A, full_matrices=False)
        s.clamp_(min=min_singular_value)
        A = (u * s.unsqueeze(-2)) @ vh
        det = A.det()
        if sign is not None:
            if A.dim() == 2:
                if (det < 0) ^ (sign < 0):
                    A[0, :].neg_()
            else:
                cond = ((det < 0) ^ (sign < 0)).nonzero()
                if cond.size(0) > 0:
                    for i in range(cond.size(0)):
                        A[list(cond[i])][0, :].neg_()
        return A

    samples = []

    # cases constructed using make_tensor()
    tensor_shapes = (
        (S, S),
        (1, 1),
        (3, 3, S, S),
        (3, 3, 1, 1)
    )

    for shape in tensor_shapes:
        t = make_tensor(shape, device=device, dtype=dtype)
        d = make_nonzero_det(t).requires_grad_(requires_grad)
        samples.append(SampleInput(d))

    # cases constructed using:
    #  1) make_symmetric_matrices
    #  2) make_symmetric_pd_matrices
    #  3) make_fullrank_matrices_with_distinct_singular_values
    symmetric_shapes = (
        (S, S),
        (3, S, S),
    )


    def _helper(constructor, *shape, **kwargs):
        t = constructor(*shape, device=device, dtype=dtype)
        d = make_nonzero_det(t, **kwargs).requires_grad_(requires_grad)
        samples.append(SampleInput(d))

    for shape in symmetric_shapes:
        _helper(make_symmetric_matrices, *shape)
        _helper(make_symmetric_pd_matrices, *shape)
        _helper(make_fullrank_matrices_with_distinct_singular_values, *shape, min_singular_value=0)

    return tuple(samples)

def np_unary_ufunc_integer_promotion_wrapper(fn):
    # Wrapper that passes PyTorch's default scalar
    #   type as an argument to the wrapped NumPy
    #   unary ufunc when given an integer input.
    #   This mimicks PyTorch's integer->floating point
    #   type promotion.
    #
    # This is necessary when NumPy promotes
    #   integer types to double, since PyTorch promotes
    #   integer types to the default scalar type.

    # Helper to determine if promotion is needed
    def is_integral(dtype):
        return dtype in [np.bool_, bool, np.uint8, np.int8, np.int16, np.int32, np.int64]

    @wraps(fn)
    def wrapped_fn(x):
        # As the default dtype can change, acquire it when function is called.
        # NOTE: Promotion in PyTorch is from integer types to the default dtype
        np_dtype = torch_to_numpy_dtype_dict[torch.get_default_dtype()]

        if is_integral(x.dtype):
            return fn(x.astype(np_dtype))
        return fn(x)

    return wrapped_fn

def sample_inputs_spectral_ops(self, device, dtype, requires_grad=False, **kwargs):
    nd_tensor = make_tensor((S, S + 1, S + 2), device, dtype, low=None, high=None,
                            requires_grad=requires_grad)
    tensor = make_tensor((31,), device, dtype, low=None, high=None,
                         requires_grad=requires_grad)

    if self.ndimensional:
        return [
            SampleInput(nd_tensor, kwargs=dict(s=(3, 10), dim=(1, 2), norm='ortho')),
            SampleInput(nd_tensor, kwargs=dict(norm='ortho')),
            SampleInput(nd_tensor, kwargs=dict(s=(8,))),
            SampleInput(tensor),

            *(SampleInput(nd_tensor, kwargs=dict(dim=dim))
                for dim in [-1, -2, -3, (0, -1)]),
        ]
    else:
        return [
            SampleInput(nd_tensor, kwargs=dict(n=10, dim=1, norm='ortho')),
            SampleInput(nd_tensor, kwargs=dict(norm='ortho')),
            SampleInput(nd_tensor, kwargs=dict(n=7)),
            SampleInput(tensor),

            *(SampleInput(nd_tensor, kwargs=dict(dim=dim))
                for dim in [-1, -2, -3]),
        ]

def sample_inputs_repeat_interleave(op_info, device, dtype, requires_grad, **kwargs):
    make_input = partial(make_tensor, device=device, dtype=dtype, requires_grad=requires_grad)

    return [
        SampleInput(make_input(()), kwargs=dict(repeats=2)),
        SampleInput(make_input((2, 3, 4)), kwargs=dict(repeats=2)),
        SampleInput(make_input((2, 3, 4)), kwargs=dict(repeats=2, dim=1)),
        SampleInput(make_input((2, 3, 4)), kwargs=dict(repeats=torch.arange(3, device=device), dim=1))
    ]

# Metadata class for Fast Fourier Transforms in torch.fft.
class SpectralFuncInfo(OpInfo):
    """Operator information for torch.fft transforms. """

    def __init__(self,
                 name,  # the string name of the function
                 *,
                 ref=None,  # Reference implementation (probably in np.fft namespace)
                 dtypes=floating_and_complex_types(),
                 ndimensional: bool,  # Whether dim argument can be a tuple
                 sample_inputs_func=sample_inputs_spectral_ops,
                 decorators=None,
                 **kwargs):
        decorators = list(decorators) if decorators is not None else []
        decorators += [
            skipCPUIfNoFFT,
            skipCUDAIfRocm,
        ]

        super().__init__(name=name,
                         dtypes=dtypes,
                         decorators=decorators,
                         sample_inputs_func=sample_inputs_func,
                         **kwargs)
        self.ref = ref if ref is not None else _getattr_qual(np, name)
        self.ndimensional = ndimensional


class ShapeFuncInfo(OpInfo):
    """Early version of a specialized OpInfo for Shape manipulating operations like tile and roll"""
    def __init__(self,
                 name,  # the string name of the function
                 *,
                 ref,  # a reference function
                 dtypes=floating_types(),
                 dtypesIfCPU=None,
                 dtypesIfCUDA=None,
                 dtypesIfROCM=None,
                 sample_inputs_func=None,
                 **kwargs):
        super(ShapeFuncInfo, self).__init__(name,
                                            dtypes=dtypes,
                                            dtypesIfCPU=dtypesIfCPU,
                                            dtypesIfCUDA=dtypesIfCUDA,
                                            dtypesIfROCM=dtypesIfROCM,
                                            sample_inputs_func=sample_inputs_func,
                                            **kwargs)
        self.ref = ref

def sample_inputs_foreach(self, device, dtype, N, *, noncontiguous=False, same_size=False):
    if same_size:
        return [make_tensor((N, N), device, dtype, noncontiguous=noncontiguous) for _ in range(N)]
    else:
        return [make_tensor((N - i, N - i), device, dtype, noncontiguous=noncontiguous) for i in range(N)]


def get_foreach_method_names(name):
    # get torch inplace reference function
    op_name = "_foreach_" + name
    inplace_op_name = "_foreach_" + name + "_"

    op = getattr(torch, op_name, None)
    inplace_op = getattr(torch, inplace_op_name, None)

    ref = getattr(torch, name, None)
    ref_inplace = getattr(torch.Tensor, name + "_", None)
    return op, inplace_op, ref, ref_inplace

class ForeachFuncInfo(OpInfo):
    """Early version of a specialized OpInfo for foreach functions"""
    def __init__(self,
                 name,
                 dtypes=floating_and_complex_types(),
                 dtypesIfCPU=all_types_and_complex(),
                 dtypesIfCUDA=floating_and_complex_types_and(torch.half),
                 dtypesIfROCM=None,
                 safe_casts_outputs=True,
                 supports_alpha_param=False,
                 sample_inputs_func=sample_inputs_foreach,
                 **kwargs):
        super().__init__(
            "_foreach_" + name,
            dtypes=dtypes,
            dtypesIfCPU=dtypesIfCPU,
            dtypesIfCUDA=dtypesIfCUDA,
            dtypesIfROCM=dtypesIfROCM,
            safe_casts_outputs=safe_casts_outputs,
            sample_inputs_func=sample_inputs_func,
            **kwargs
        )

        foreach_method, foreach_method_inplace, torch_ref_method, torch_ref_inplace = get_foreach_method_names(name)
        self.method_variant = foreach_method
        self.inplace_variant = foreach_method_inplace
        self.ref = torch_ref_method
        self.ref_inplace = torch_ref_inplace
        self.supports_alpha_param = supports_alpha_param


def sample_inputs_linalg_cholesky_inverse(op_info, device, dtype, requires_grad=False):
    # Generate Cholesky factors of positive-definite (non-singular) Hermitian (symmetric) matrices
    from torch.testing._internal.common_utils import random_hermitian_pd_matrix
    inputs = (
        torch.zeros(0, 0, dtype=dtype, device=device),  # 0x0 matrix
        torch.zeros(0, 2, 2, dtype=dtype, device=device),  # zero batch of matrices
        random_hermitian_pd_matrix(S, dtype=dtype, device=device),  # single matrix
        random_hermitian_pd_matrix(S, 2, dtype=dtype, device=device),  # batch of matrices
    )
    test_cases = (torch.linalg.cholesky(a) for a in inputs)
    out = []
    for a in test_cases:
        a.requires_grad = requires_grad
        out.append(SampleInput(a))
        out.append(SampleInput(a, kwargs=dict(upper=True)))
    return out

def sample_inputs_linalg_lstsq(op_info, device, dtype, requires_grad=False, **kwargs):
    from torch.testing._internal.common_utils import random_well_conditioned_matrix
    out = []
    for batch in ((), (3,), (3, 3)):
        shape = batch + (3, 3)
        # NOTE: inputs are not marked with `requires_grad` since
        # linalg_lstsq is not differentiable
        a = random_well_conditioned_matrix(*shape, dtype=dtype, device=device)
        b = make_tensor(shape, device, dtype, low=None, high=None)
        out.append(SampleInput(a, args=(b,)))
    return out

def sample_inputs_householder_product(op_info, device, dtype, requires_grad, **kwargs):
    """
    This function generates input for torch.linalg.householder_product (torch.orgqr).
    The first argument should be a square matrix or batch of square matrices, the second argument is a vector or batch of vectors.
    Empty, square, rectangular, batched square and batched rectangular input is generated.
    """
    # Each column of the matrix is getting multiplied many times leading to very large values for
    # the Jacobian matrix entries and making the finite-difference result of grad check less accurate.
    # That's why gradcheck with the default range [-9, 9] fails and [-2, 2] is used here.
    samples = (
        SampleInput(make_tensor((S, S), device, dtype, low=-2, high=2, requires_grad=requires_grad),
                    args=(make_tensor((S,), device, dtype, low=-2, high=2, requires_grad=requires_grad),)),

        SampleInput(make_tensor((S + 1, S), device, dtype, low=-2, high=2, requires_grad=requires_grad),
                    args=(make_tensor((S,), device, dtype, low=-2, high=2, requires_grad=requires_grad),)),

        SampleInput(make_tensor((2, 1, S, S), device, dtype, low=-2, high=2, requires_grad=requires_grad),
                    args=(make_tensor((2, 1, S,), device, dtype, low=-2, high=2, requires_grad=requires_grad),)),

        SampleInput(make_tensor((2, 1, S + 1, S), device, dtype, low=-2, high=2, requires_grad=requires_grad),
                    args=(make_tensor((2, 1, S,), device, dtype, low=-2, high=2, requires_grad=requires_grad),)),

        SampleInput(make_tensor((0, 0), device, dtype, low=None, high=None, requires_grad=requires_grad),
                    args=(make_tensor((0,), device, dtype, low=None, high=None, requires_grad=requires_grad),)),

        SampleInput(make_tensor((S, S), device, dtype, low=-2, high=2, requires_grad=requires_grad),
                    args=(make_tensor((0,), device, dtype, low=None, high=None, requires_grad=requires_grad),)),
    )

    return samples

def sample_inputs_ormqr(op_info, device, dtype, requires_grad):
    # create a helper function wrapping `make_tensor`
    make_input = partial(make_tensor, dtype=dtype, device=device, requires_grad=requires_grad)

    def gen_inputs():
        batches = [(), (0, ), (2, ), (2, 1)]
        ns = [5, 2, 0]
        tf = [True, False]
        for batch, (m, n), left, transpose in product(batches, product(ns, ns), tf, tf):
            reflectors = make_input((*batch, m, n))
            tau = make_input((*batch, min(m, n)))
            other_matrix_shape = (m, n) if left else (n, m)
            other = make_input((*batch, *other_matrix_shape))
            kwargs = {"left": left, "transpose": transpose}
            yield SampleInput(reflectors, args=(tau, other,), kwargs=kwargs)

    return tuple(gen_inputs())

def sample_inputs_linalg_cholesky(op_info, device, dtype, requires_grad=False, **kwargs):
    """
    This function generates always positive-definite input for torch.linalg.cholesky using
    random_hermitian_pd_matrix.
    The input is generated as the itertools.product of 'batches' and 'ns'.
    In total this function generates 8 SampleInputs
    'batches' cases include:
        () - single input,
        (0,) - zero batched dimension,
        (2,) - batch of two matrices,
        (1, 1) - 1x1 batch of matrices
    'ns' gives 0x0 and 5x5 matrices.
    Zeros in dimensions are edge cases in the implementation and important to test for in order to avoid unexpected crashes.
    """
    from torch.testing._internal.common_utils import random_hermitian_pd_matrix

    batches = [(), (0, ), (2, ), (1, 1)]
    ns = [5, 0]
    out = []
    for batch, n, upper in product(batches, ns, [True, False]):
        a = random_hermitian_pd_matrix(n, *batch, dtype=dtype, device=device)
        a.requires_grad = requires_grad
        out.append(SampleInput(a, kwargs={"upper": upper}))
    return out

def sample_inputs_symeig(op_info, device, dtype, requires_grad=False):
    out = sample_inputs_linalg_invertible(op_info, device, dtype, requires_grad)

    for o in out:
        o.kwargs = {"upper": bool(np.random.choice([True, False])),
                    "eigenvectors": True}
        # A gauge-invariant function
        o.output_process_fn_grad = lambda output: (output[0], abs(output[1]))
    return out

def sample_inputs_linalg_eig(op_info, device, dtype, requires_grad=False):
    """
    This function generates input for torch.linalg.eigh with UPLO="U" or "L" keyword argument.
    """
    def out_fn(output):
        return output[0], abs(output[1])

    samples = sample_inputs_linalg_invertible(op_info, device, dtype, requires_grad)
    for sample in samples:
        sample.output_process_fn_grad = out_fn

    return samples

def sample_inputs_linalg_eigh(op_info, device, dtype, requires_grad=False, **kwargs):
    """
    This function generates input for torch.linalg.eigh/eigvalsh with UPLO="U" or "L" keyword argument.
    """
    def out_fn(output):
        if isinstance(output, tuple):
            # eigh function
            return output[0], abs(output[1])
        else:
            # eigvalsh function
            return output

    samples = sample_inputs_linalg_invertible(op_info, device, dtype, requires_grad)
    for sample in samples:
        sample.kwargs = {"UPLO": np.random.choice(["L", "U"])}
        sample.output_process_fn_grad = out_fn

    return samples


def sample_inputs_linalg_slogdet(op_info, device, dtype, requires_grad=False):
    def out_fn(output):
        return output[1]

    samples = sample_inputs_linalg_invertible(op_info, device, dtype, requires_grad)
    for sample in samples:
        sample.output_process_fn_grad = out_fn

    return samples


def sample_inputs_linalg_pinv_hermitian(op_info, device, dtype, requires_grad=False, **kwargs):
    """
    This function generates input for torch.linalg.pinv with hermitian=True keyword argument.
    """
    out = sample_inputs_linalg_invertible(op_info, device, dtype, requires_grad, **kwargs)
    for o in out:
        o.kwargs = {"hermitian": True}
    return out

def sample_inputs_linalg_solve(op_info, device, dtype, requires_grad=False, vector_rhs_allowed=True, **kwargs):
    """
    This function generates always solvable input for torch.linalg.solve
    Using random_fullrank_matrix_distinct_singular_value gives a non-singular (=invertible, =solvable) matrices 'a'.
    The first input to torch.linalg.solve is generated as the itertools.product of 'batches' and 'ns'.
    The second input is generated as the product of 'batches', 'ns' and 'nrhs'.
    In total this function generates 18 SampleInputs
    'batches' cases include:
        () - single input,
        (0,) - zero batched dimension,
        (2,) - batch of two matrices.
    'ns' gives 0x0 and 5x5 matrices.
    and 'nrhs' controls the number of vectors to solve for:
        () - using 1 as the number of vectors implicitly
        (1,) - same as () but explicit
        (3,) - solve for 3 vectors.
    Zeros in dimensions are edge cases in the implementation and important to test for in order to avoid unexpected crashes.
    'vector_rhs_allowed' controls whether to include nrhs = () to the list of SampleInputs.
    torch.solve / triangular_solve / cholesky_solve (opposed to torch.linalg.solve) do not allow
    1D tensors (vectors) as the right-hand-side.
    Once torch.solve / triangular_solve / cholesky_solve and its testing are removed,
    'vector_rhs_allowed' may be removed here as well.
    """
    from torch.testing._internal.common_utils import random_fullrank_matrix_distinct_singular_value

    batches = [(), (0, ), (2, )]
    ns = [5, 0]
    if vector_rhs_allowed:
        nrhs = [(), (1,), (3,)]
    else:
        nrhs = [(1,), (3,)]
    out = []
    for n, batch, rhs in product(ns, batches, nrhs):
        a = random_fullrank_matrix_distinct_singular_value(n, *batch, dtype=dtype, device=device)
        a.requires_grad = requires_grad
        b = torch.randn(*batch, n, *rhs, dtype=dtype, device=device)
        b.requires_grad = requires_grad
        out.append(SampleInput(a, args=(b,)))
    return out


def sample_inputs_legacy_solve(op_info, device, dtype, requires_grad=False, **kwargs):
    """
    This function generates always solvable input for legacy solve functions
    (the ones that are not in torch.linalg module).
    The difference from sample_inputs_linalg_solve is that here the right-hand-side of A x = b equation
    should have b.ndim >= 2, vectors are not allowed.
    Also the arguments order is swapped.
    """
    out = sample_inputs_linalg_solve(
        op_info, device, dtype, requires_grad=requires_grad, vector_rhs_allowed=False
    )

    # Reverses tensor order
    for sample in out:
        sample.input, sample.args = sample.args[0], (sample.input,)

    return out


def sample_inputs_cholesky_solve(op_info, device, dtype, requires_grad=False, **kwargs):
    out = sample_inputs_linalg_cholesky_inverse(
        op_info, device, dtype, requires_grad=False
    )

    for sample in out:
        psd_matrix = sample.input
        sample.input = make_tensor(psd_matrix.shape, device, dtype, requires_grad=requires_grad, low=None, high=None)
        sample.args = (psd_matrix.requires_grad_(requires_grad),)

    return out


def sample_inputs_lu(op_info, device, dtype, requires_grad=False, **kwargs):
    # not needed once OpInfo tests support Iterables
    def generate_samples():
        batch_shapes = ((), (3,), (3, 3))
        for batch_shape, get_infos, size_delta in product(batch_shapes, (True, False), (-2, -1, 0, +1, +2)):
            shape = batch_shape + (S + size_delta, S)
            input = make_tensor(shape, device, dtype, requires_grad=requires_grad, low=None, high=None)
            yield SampleInput(input, args=(True, get_infos))

    return list(generate_samples())


def sample_inputs_lu_solve(op_info, device, dtype, requires_grad=False, **kwargs):
    from torch.testing._internal.common_utils import random_fullrank_matrix_distinct_singular_value

    batches = [(), (0, ), (2, )]
    ns = [5, 3, 0]
    nrhs = [0, 1, 6]

    def generate_samples():
        for n, batch, rhs in product(ns, batches, nrhs):
            a = random_fullrank_matrix_distinct_singular_value(n, *batch, dtype=dtype, device=device)
            requires_grad_options = (False,) if not requires_grad else (True, False)
            # we try all possible combinations of requires_grad for each input
            for lu_requires_grad, b_requires_grad in product(requires_grad_options, requires_grad_options):
                # when requires_grad == True, at least one input has to have requires_grad enabled
                if requires_grad and not lu_requires_grad and not b_requires_grad:
                    continue
                # we run LU several times to guarantee that the produced SampleInputs are independent
                # this is especially important when setting different requries_grad for same tensors!
                lu, pivs = a.lu()
                lu.requires_grad = lu_requires_grad
                b = torch.randn(*batch, n, rhs, dtype=dtype, device=device)
                b.requires_grad = b_requires_grad
                yield SampleInput(b, args=(lu, pivs))

    return list(generate_samples())


def sample_inputs_lu_unpack(op_info, device, dtype, requires_grad=False, **kwargs):
    # not needed once OpInfo tests support Iterables
    def generate_samples():
        for lu_sample in sample_inputs_lu(op_info, device, dtype, requires_grad, **kwargs):
            lu_data, pivots = lu_sample.input.lu()
            yield SampleInput(lu_data, args=(pivots,))

            # generate rectangular inputs
            lu_data_shape = lu_data.shape
            batch_shape = lu_data_shape[:-2]
            n = lu_data_shape[-2]

            for shape_inc in ((1, 0), (0, 1)):
                lu_data, pivots = make_tensor(
                    batch_shape + (n + shape_inc[0], n + shape_inc[1]),
                    device, dtype,
                    requires_grad=False,
                    low=None, high=None
                ).lu()
                lu_data.requires_grad_(requires_grad)
                yield SampleInput(lu_data, args=(pivots,))

    return list(generate_samples())


def sample_inputs_roll(op_info, device, dtype, requires_grad=False, **kwargs):
    make_arg = partial(make_tensor, device=device, dtype=dtype, requires_grad=requires_grad)

    args = ((0, 0), (1, 2), (0, 2), (2, 0), (-1, 0), (10000, 1), (2,), ((1, 2, -1), (0, 1, 2)))

    def generator():
        for arg in args:
            yield SampleInput(make_arg((S, S, S)), args=arg)

    return list(generator())


def sample_inputs_rot90(op_info, device, dtype, requires_grad=False, **kwargs):
    make_arg = partial(make_tensor, device=device, dtype=dtype, requires_grad=requires_grad)

    args = ((1, (0, 1),),
            (1, (1, 2),),
            (1, (1, -1),),
            ())

    def generator():
        for arg in args:
            yield SampleInput(make_arg((S, S, S)), args=arg)

    return list(generator())


def sample_inputs_std_var(op_info, device, dtype, requires_grad, **kwargs):
    tensor_nd = make_tensor((S, S, S), device=device, dtype=dtype,
                            low=None, high=None, requires_grad=requires_grad)
    tensor_1d = make_tensor((S,), device=device, dtype=dtype,
                            low=None, high=None, requires_grad=requires_grad)

    return [
        SampleInput(tensor_nd),
        SampleInput(tensor_nd, kwargs=dict(dim=1)),
        SampleInput(tensor_nd, kwargs=dict(dim=1, unbiased=True, keepdim=True)),
        SampleInput(tensor_1d, kwargs=dict(dim=0, unbiased=True, keepdim=True)),
        SampleInput(tensor_1d, kwargs=dict(dim=0, unbiased=False, keepdim=False)),

        SampleInput(tensor_nd, kwargs=dict(dim=(1,), correction=S // 2)),
        SampleInput(tensor_nd, kwargs=dict(dim=None, correction=0, keepdim=True)),
    ]


def _generate_correlation_inputs(device, dtype, requires_grad):
    shapes = [(2,), (1, 2), (3, 2), (2, 3)]
    for shape in shapes:
        yield make_tensor(shape, device, dtype, requires_grad=requires_grad)


def sample_inputs_corrcoef(op_info, device, dtype, requires_grad, **kwargs):
    return [SampleInput(t) for t in _generate_correlation_inputs(device, dtype, requires_grad)]


def sample_inputs_cov(op_info, device, dtype, requires_grad, **kwargs):
    inputs = []
    for t in _generate_correlation_inputs(device, dtype, requires_grad):
        inputs.append(SampleInput(t))
        num_observations = t.numel() if t.ndimension() < 2 else t.size(1)
        fweights = make_tensor((num_observations,), device, torch.int, low=0, high=10, requires_grad=requires_grad)
        aweights = make_tensor((num_observations,), device, torch.float, low=0, high=1, requires_grad=requires_grad)
        for correction, fw, aw in product(range(num_observations), [None, fweights], [None, aweights]):
            inputs.append(SampleInput(t, kwargs={'correction': correction, 'fweights': fw, 'aweights': aw}))
    return inputs


def _sample_inputs_svd(op_info, device, dtype, requires_grad=False, is_linalg_svd=False):
    """
    This function generates input for torch.svd with distinct singular values so that autograd is always stable.
    Matrices of different size:
        square matrix - S x S size
        tall marix - S x (S-2)
        wide matrix - (S-2) x S
    and batched variants of above are generated.
    Each SampleInput has a function 'output_process_fn_grad' attached to it that is applied on the output of torch.svd
    It is needed for autograd checks, because backward of svd doesn't work for an arbitrary loss function.
    """
    from torch.testing._internal.common_utils import random_fullrank_matrix_distinct_singular_value

    # svd and linalg.svd returns V and V.conj().T, respectively. So we need to slice
    # along different dimensions when needed (this is used by
    # test_cases2:wide_all and wide_all_batched below)
    if is_linalg_svd:
        def slice_V(v):
            return v[..., :(S - 2), :]

        def uv_loss(usv):
            u00 = usv[0][0, 0]
            v00_conj = usv[2][0, 0]
            return u00 * v00_conj
    else:
        def slice_V(v):
            return v[..., :, :(S - 2)]

        def uv_loss(usv):
            u00 = usv[0][0, 0]
            v00_conj = usv[2][0, 0].conj()
            return u00 * v00_conj

    test_cases1 = (  # some=True (default)
        # loss functions for complex-valued svd have to be "gauge invariant",
        # i.e. loss functions shouldn't change when sigh of the singular vectors change.
        # the simplest choice to satisfy this requirement is to apply 'abs'.
        (random_fullrank_matrix_distinct_singular_value(S, dtype=dtype, device=device),
            lambda usv: usv[1]),  # 'check_grad_s'
        (random_fullrank_matrix_distinct_singular_value(S, dtype=dtype, device=device),
            lambda usv: abs(usv[0])),  # 'check_grad_u'
        (random_fullrank_matrix_distinct_singular_value(S, dtype=dtype, device=device),
            lambda usv: abs(usv[2])),  # 'check_grad_v'
        # this test is important as it checks the additional term that is non-zero only for complex-valued inputs
        # and when the loss function depends both on 'u' and 'v'
        (random_fullrank_matrix_distinct_singular_value(S, dtype=dtype, device=device),
            uv_loss),  # 'check_grad_uv'
        (random_fullrank_matrix_distinct_singular_value(S, dtype=dtype, device=device)[:(S - 2)],
            lambda usv: (abs(usv[0]), usv[1], abs(usv[2][..., :, :(S - 2)]))),  # 'wide'
        (random_fullrank_matrix_distinct_singular_value(S, dtype=dtype, device=device)[:, :(S - 2)],
            lambda usv: (abs(usv[0]), usv[1], abs(usv[2]))),  # 'tall'
        (random_fullrank_matrix_distinct_singular_value(S, 2, dtype=dtype, device=device),
            lambda usv: (abs(usv[0]), usv[1], abs(usv[2]))),  # 'batched'
        (random_fullrank_matrix_distinct_singular_value(S, 2, dtype=dtype, device=device)[..., :(S - 2), :],
            lambda usv: (abs(usv[0]), usv[1], abs(usv[2]))),  # 'wide_batched'
        (random_fullrank_matrix_distinct_singular_value(S, 2, dtype=dtype, device=device)[..., :, :(S - 2)],
            lambda usv: (abs(usv[0]), usv[1], abs(usv[2]))),  # 'tall_batched'
    )
    test_cases2 = (  # some=False
        (random_fullrank_matrix_distinct_singular_value(S, dtype=dtype, device=device)[:(S - 2)],
            lambda usv: (abs(usv[0]), usv[1], abs(slice_V(usv[2])))),  # 'wide_all'
        (random_fullrank_matrix_distinct_singular_value(S, dtype=dtype, device=device)[:, :(S - 2)],
            lambda usv: (abs(usv[0][:, :(S - 2)]), usv[1], abs(usv[2]))),  # 'tall_all'
        (random_fullrank_matrix_distinct_singular_value(S, 2, dtype=dtype, device=device)[..., :(S - 2), :],
            lambda usv: (abs(usv[0]), usv[1], abs(slice_V(usv[2])))),  # 'wide_all_batched'
        (random_fullrank_matrix_distinct_singular_value(S, 2, dtype=dtype, device=device)[..., :, :(S - 2)],
            lambda usv: (abs(usv[0][..., :, :(S - 2)]), usv[1], abs(usv[2]))),  # 'tall_all_batched'
    )

    out = []
    for a, out_fn in test_cases1:
        a.requires_grad = requires_grad
        if is_linalg_svd:
            kwargs = {'full_matrices': False}
        else:
            kwargs = {'some': True}
        out.append(SampleInput(a, kwargs=kwargs, output_process_fn_grad=out_fn))

    for a, out_fn in test_cases2:
        a.requires_grad = requires_grad
        if is_linalg_svd:
            kwargs = {'full_matrices': True}
        else:
            kwargs = {'some': False}
        out.append(SampleInput(a, kwargs=kwargs, output_process_fn_grad=out_fn))

    return out


def sample_inputs_permute(op_info, device, dtype, requires_grad, **kwargs):
    make_arg = partial(make_tensor, device=device, dtype=dtype, requires_grad=requires_grad)

    cases = [((1, 2, 3, 4), (0, 2, 3, 1)),
             ((1, 2, 3, 4), (0, -2, -1, 1)),
             ((), ()),
             ((1, 2, 3, 4), (2, 1, 3, 0))]

    def generator():
        for shape, args in cases:
            yield SampleInput(make_arg(shape), args=(args,))

    return list(generator())


# Based on erstwhile method_tests tests & some tensor_op_tests for pow
def sample_inputs_pow(op_info, device, dtype, requires_grad, **kwargs):
    samples = []

    if dtype in [torch.float16, torch.bfloat16, torch.float32, torch.float64]:
        test_cases = (
            ((2, 2), 0, 5, 1e-3, requires_grad, (2, 2), 0, 1, 0.1, requires_grad, False),
            ((2, 2), 0, 5, 1e-3, requires_grad, (1,), 0, 1, 0.1, requires_grad, False),
            ((), 1e-3, 1e-3 + 1, 0, requires_grad, (), 0.1, 1.1, 0, False, False),
            ((2, 2), 0, 5, 1e-3, requires_grad, (), 0.1, 1.1, 1, False, False),
        )
        tests_require_resizing = (
            ((1,), 0, 5, 1e-3, requires_grad, (2, 2), 0, 1, 0.1, requires_grad, requires_grad),
            ((2, 1, 2), 0, 5, 1e-3, requires_grad, (1, 2, 1), 0, 1, 0.1, requires_grad, requires_grad),
            ((), 1e-3, 1e-3 + 1, 0, requires_grad, (1, S, 1), 0, 1, 0.1, requires_grad, requires_grad),
        )
        cases = test_cases + tests_require_resizing
        samples = list(SampleInput(make_tensor(shape_b, low=low_b, high=high_b,
                                               requires_grad=b_grad, device=device,
                                               dtype=dtype) + additive_b,
                                   args=(make_tensor(shape_e, low=low_e, high=high_e,
                                                     requires_grad=e_grad, device=device,
                                                     dtype=dtype) + additive_e,),
                                   broadcasts_input=broadcasts_input)
                       for shape_b, low_b, high_b, additive_b, b_grad, shape_e, low_e,
                       high_e, additive_e, e_grad, broadcasts_input in cases)
        tensor_scalar_inputs = (
            ((2, 2), 0, 5, 1e-3, requires_grad, (3.14,)),
            ((), 1e-3, 1e-3 + 1, 0, requires_grad, (3.14,))
        )
        more_samples = list(SampleInput(make_tensor(shape, dtype=dtype, device=device,
                                                    high=high, low=low,
                                                    requires_grad=b_grad) + additive,
                                        args=exp)
                            for shape, low, high, additive, b_grad, exp in tensor_scalar_inputs)
        samples = [*samples, *more_samples]
    elif dtype in [torch.complex64, torch.complex128]:
        args_tuple = (
            ((2, 2), 0, 5, requires_grad, (3.14,)),
            ((), 0, 1, requires_grad, (3.14,)),
            ((), 0, 1, requires_grad, (3.14j,))
        )
        samples = list(SampleInput(make_tensor(shape, dtype=dtype, device=device,
                                               high=high, low=low,
                                               requires_grad=b_grad) + 1e-3 * (1 + 1j),
                                   args=arg)
                       for shape, low, high, b_grad, arg in args_tuple)
    elif dtype == torch.bool:
        arg_tuple = (0, 1, 1., 2.3)
        samples = list(SampleInput(make_tensor((2, 2), device=device, dtype=dtype,
                                               requires_grad=requires_grad),
                                   args=(arg,))
                       for arg in arg_tuple)
        dtypes_list = [torch.float64, torch.float32, torch.int64, torch.int32]
        more_samples = list(SampleInput(make_tensor((2, 2), device, dtype=torch.bool,
                                                    requires_grad=requires_grad),
                                        args=(make_tensor((2, 2), device, dtype=dtype,
                                                          requires_grad=requires_grad),))
                            for dtype in dtypes_list)
        samples = [*samples, *more_samples]
        samples.append(SampleInput(make_tensor((2, 2, 2), device, dtype=torch.bool,
                                               requires_grad=requires_grad),
                                   args=(make_tensor((2, 1), device, dtype=torch.float64,
                                                     requires_grad=requires_grad),)))
    else:
        exp_tuple = (1, 2, 3)
        samples = list(SampleInput(make_tensor((2, 2), device, dtype,
                                               requires_grad=requires_grad),
                                   args=(arg,))
                       for arg in exp_tuple)
        samples.append(SampleInput(make_tensor((2, 2), device, dtype,
                                               requires_grad=requires_grad),
                                   args=(make_tensor((2, 2), device, dtype,
                                                     requires_grad=requires_grad),)))
    return tuple(samples)

def sample_inputs_svd(op_info, device, dtype, requires_grad=False, **kwargs):
    return _sample_inputs_svd(op_info, device, dtype, requires_grad, is_linalg_svd=False)

def sample_inputs_linalg_svd(op_info, device, dtype, requires_grad=False, **kwargs):
    return _sample_inputs_svd(op_info, device, dtype, requires_grad, is_linalg_svd=True)

def sample_inputs_linalg_svdvals(op_info, device, dtype, requires_grad=False, **kwargs):
    batches = [(), (0, ), (2, ), (1, 1)]
    ns = [5, 2, 0]
    samples = []
    for batch, (m, n) in product(batches, product(ns, ns)):
        a = make_tensor((*batch, m, n), device, dtype, low=None, high=None, requires_grad=requires_grad)
        samples.append(SampleInput(a))
    return samples

def sample_inputs_hardshrink_hardtanh(op_info, device, dtype, requires_grad=False, **kwargs):
    N = 10
    tensors = [SampleInput(make_tensor((N, N), device=device, dtype=dtype,
               requires_grad=requires_grad)) for _ in range(1, N)]
    return tensors

def sample_inputs_eig(op_info, device, dtype, requires_grad=False, **kwargs):
    eigvecs = make_tensor((S, S), device=device, dtype=dtype,
                          low=None, high=None)
    eigvals = make_tensor((S,), device=device, dtype=dtype,
                          low=None, high=None)
    # we produce only diagonazible inputs which do not have
    # complex eigenvalues for real inputs, as there is no
    # backward implementation for real inputs with complex
    # eigenvalues yet.
    input = (eigvecs * eigvals.unsqueeze(-2)) @ eigvecs.inverse()
    input.requires_grad_(requires_grad)

    def process_output(eigpair):
        eigvals, eigvecs = eigpair
        if dtype.is_complex:
            # eig produces eigenvectors which are normalized to 1 norm.
            # Note that if v is an eigenvector, so is v * e^{i \phi},
            # and |v| = |v * e^{i \phi}| = 1.
            # This, however, makes the eigenvector backward computation process
            # rather unstable unless the objective function is gauge-invariant,
            # that is if f(z) == f(|z|), for example.
            # Hence for complex inputs we ignore the phases and return only
            # the absolute values.
            return eigvals, eigvecs.abs()
        else:
            return eigvals, eigvecs

    return [
        SampleInput(
            input,
            kwargs=dict(eigenvectors=True),
            output_process_fn_grad=process_output
        ),
    ]


def sample_inputs_einsum(op_info, device, dtype, requires_grad=False, **kwargs):
    x = make_tensor((3,), device, dtype, requires_grad=requires_grad)
    y = make_tensor((4,), device, dtype, requires_grad=requires_grad)
    A = make_tensor((2, 3,), device, dtype, requires_grad=requires_grad, noncontiguous=True)
    B = make_tensor((1, 3,), device, dtype, requires_grad=requires_grad)
    C = make_tensor((1, 2, 3,), device, dtype, requires_grad=requires_grad)
    D = make_tensor((1, 3, 4,), device, dtype, requires_grad=requires_grad, noncontiguous=True)
    E = make_tensor((4, 4,), device, dtype, requires_grad=requires_grad)
    H = make_tensor((3, 3,), device, dtype, requires_grad=requires_grad, noncontiguous=True)
    I = make_tensor((1, 3, 1,), device, dtype, requires_grad=requires_grad)

    inputs = []

    # Vector operations
    inputs.append(SampleInput([x], args=('i->',)))                      # sum
    inputs.append(SampleInput([x, y], args=('i,j->ij',)))               # outer

    # Matrix operations
    inputs.append(SampleInput([A], args=("ij->i",)))                    # col sum
    inputs.append(SampleInput([A, B], args=("ij,kj->ik",)))             # matmul
    inputs.append(SampleInput([A, E], args=("ij,Ab->ijAb",)))           # matrix outer product

    # Tensor operations
    inputs.append(SampleInput([C, D], args=("aij,ajk->aik",)))          # batch matmul
    inputs.append(SampleInput([D, E], args=("aij,jk->aik",)))           # tensor matrix contraction
    inputs.append(SampleInput([C, B], args=("ijk,ik->j",)))             # non contiguous

    # Test diagonals
    inputs.append(SampleInput([I], args=('iji->j',)))                   # non-contiguous trace

    # Test ellipsis
    inputs.append(SampleInput([H], args=("i...->...",)))
    inputs.append(SampleInput([C, x], args=('...ik, ...j -> ij',)))

    return inputs


def sample_inputs_linalg_qr(op_info, device, dtype, requires_grad=False, **kwargs):
    """
    This function generates input for torch.linalg.qr
    The input is generated as the itertools.product of 'batches' and 'ns'.
    """
    batches = [(), (0,), (2, ), (1, 1)]
    ns = [5, 2, 0]
    out = []
    for batch, (m, n) in product(batches, product(ns, ns)):
        a = torch.randn(*batch, m, n, dtype=dtype, device=device, requires_grad=requires_grad)
        out.append(SampleInput(a))
    return out

def sample_inputs_geqrf(op_info, device, dtype, requires_grad=False):
    batches = [(), (0, ), (2, ), (1, 1)]
    ns = [5, 2, 0]
    samples = []
    for batch, (m, n) in product(batches, product(ns, ns)):
        # TODO: CUDA path doesn't work with batched or empty inputs
        if torch.device(device).type == 'cuda' and (batch != () or m == 0 or n == 0):
            continue
        a = make_tensor((*batch, m, n), device, dtype, low=None, high=None, requires_grad=requires_grad)
        samples.append(SampleInput(a))
    return samples

def sample_inputs_flip(op_info, device, dtype, requires_grad):
    make_arg = partial(make_tensor, dtype=dtype, device=device, requires_grad=requires_grad)
    sizes = ((S, M, S), (S, 0, M))
    all_dims = ((0, 1, 2), (0,), (0, 2), (-1,), ())

    def gen_samples():
        for size, dims in product(sizes, all_dims):
            yield SampleInput(make_arg(size), kwargs={"dims": dims})

    return list(gen_samples())

def sample_inputs_fliplr_flipud(op_info, device, dtype, requires_grad, **kwargs):
    tensors = (
        make_tensor((S, M, S), device, dtype, low=None, high=None, requires_grad=requires_grad),
        make_tensor((S, 0, M), device, dtype, low=None, high=None, requires_grad=requires_grad)
    )
    return [SampleInput(tensor) for tensor in tensors]

def sample_inputs_fmod_remainder(op_info, device, dtype, requires_grad, *, autodiffed=False, **kwargs):
    make_arg = partial(make_tensor, dtype=dtype, device=device, requires_grad=requires_grad)

    if autodiffed:
        samples = (
            ((S, S, S), 1.5, False),
            ((), 1.5, False),
        )
    else:
        cases = (
            ((S, S, S), (), False),
            ((S, S, S), (S, S, S), False),
            ((S, S, S), (S,), False),
        )

        # Sample inputs with scalars as torch tensors
        cases_with_tensor_scalar = (
            ((), torch.tensor(1, dtype=dtype, device=device, requires_grad=False), False),
        )

        # Sample inputs with broadcasting
        cases_with_broadcasting = (
            ((S,), (S, S, S), True),
            ((S, 1, S), (S, S, S), True),
            ((), (S, S, S), True),
        )

        samples = cases + cases_with_tensor_scalar + cases_with_broadcasting  # type: ignore[assignment]

    def generator():
        for shape, arg_other, broadcasts_input in samples:
            if isinstance(arg_other, tuple):
                arg = make_arg(arg_other, requires_grad=False, exclude_zero=True)
            else:
                # shape_other is scalar or torch.tensor
                arg = arg_other
            yield(SampleInput(make_arg(shape), args=(arg,), broadcasts_input=broadcasts_input))

    return list(generator())

# TODO: clamp shares tensors among its sample inputs --- we should prohibit this!
def sample_inputs_clamp(op_info, device, dtype, requires_grad, **kwargs):
    x = make_tensor((S, M, S), device, dtype, low=None, high=None, requires_grad=requires_grad)
    lb = make_tensor((S, M, S), device, dtype, low=None, high=None, requires_grad=requires_grad)
    ub = make_tensor((S, M, S), device, dtype, low=None, high=None, requires_grad=requires_grad)

    def detach(tensor):
        return tensor.clone().detach_().requires_grad_(requires_grad)

    return [
        SampleInput(detach(x), args=(lb, ub)),
        SampleInput(detach(x), args=(detach(lb[0]), detach(ub[0]))),
        SampleInput(detach(x), args=(detach(lb[:, :1]),)),
    ]

def sample_inputs_clamp_scalar(op_info, device, dtype, requires_grad):
    tensors = (
        make_tensor((2, 3, 2), device, dtype, low=None, high=None, requires_grad=requires_grad),
        make_tensor((2, 0, 3), device, dtype, low=None, high=None, requires_grad=requires_grad),
    )
    if dtype is torch.uint8:
        min_max_vals = ((2, 5), (3, 7))
    else:
        min_max_vals = ((0, 1), (-1, 1))
    output = [SampleInput(tensor, args=vals) for tensor, vals in product(tensors, min_max_vals)]
    output += [SampleInput(tensors[0], args=(0.5, None)), SampleInput(tensors[0], args=(None, 0.5))]
    empty_tensor = make_tensor((), device=device, dtype=dtype, low=None, high=None, requires_grad=requires_grad)
    output += [SampleInput(empty_tensor, args=(0.0, 1.0)), ]
    return output

def sample_kwargs_clamp_scalar(device, dtype, input):
    if dtype is torch.uint8:
        min_val, max_val = (random.randint(1, 3), random.randint(4, 8))
    elif dtype.is_floating_point:
        min_val, max_val = (random.uniform(-8, 0), random.uniform(1, 8))  # type: ignore[assignment]
    else:
        min_val, max_val = (random.randint(-8, 0), random.randint(1, 8))
    return {'min': min_val, 'max': max_val}, {'a_min': min_val, 'a_max': max_val}

def sample_inputs_cross(op_info, device, dtype, requires_grad, **kwargs):
    sample0 = SampleInput(make_tensor((S, 3), device=device, dtype=dtype, requires_grad=requires_grad),
                          args=(make_tensor((S, 3), device=device, dtype=dtype, requires_grad=requires_grad),))
    sample1 = SampleInput(make_tensor((S, 3, S), device=device, dtype=dtype, requires_grad=requires_grad),
                          args=(make_tensor((S, 3, S), device=device, dtype=dtype, requires_grad=requires_grad),),
                          kwargs={'dim': 1})

    return (sample0, sample1)

def sample_inputs_cumprod(op_info, device, dtype, requires_grad, **kwargs):
    def make_arg(shape):
        # shrink values to be in the interval [-1, +1] for better precision in gradgradcheck
        return make_tensor(shape, device, dtype, low=-1, high=+1, requires_grad=requires_grad)

    def prod_zeros(dim_select):
        assert len(dim_select) == 2
        result = make_arg(3 * (S,))
        with torch.no_grad():
            result.narrow(dim_select[0], 0, 1).narrow(dim_select[1], 1, 1).zero_()
            result.narrow(dim_select[0], 2, 1).narrow(dim_select[1], 3, 1).zero_()
            result.narrow(dim_select[0], 4, 1).narrow(dim_select[1], 3, 1).zero_()
        return result

    # will not be needed once OpInfo tests suport Iterables
    def sample_generator():
        for dim in range(3):
            yield SampleInput(make_arg((S, S, S)), args=(dim,))
        # Scalar tensors and empty tensor
        for size in [(), (1,), (0,)]:
            yield SampleInput(make_arg(size), args=(0,))

        yield SampleInput(prod_zeros([0, 1]), args=(1,))
        yield SampleInput(prod_zeros([0, 2]), args=(1,))
        yield SampleInput(prod_zeros([1, 2]), args=(1,))

        # test dtype kwarg
        yield SampleInput(prod_zeros([1, 2]), args=(1,), kwargs={'dtype': dtype})

    return list(sample_generator())

def sample_inputs_view_as_complex(op_info, device, dtype, requires_grad, **kwargs):
    return [SampleInput(make_tensor((S, 2), device, dtype, requires_grad=requires_grad),)]

def sample_inputs_view_as_real(op_info, device, dtype, requires_grad, **kwargs):
    tensors = (
        make_tensor((S, S), device, dtype, requires_grad=requires_grad),
        make_tensor((), device, dtype, requires_grad=requires_grad)
    )
    return [SampleInput(tensor) for tensor in tensors]

def sample_inputs_copysign(op_info, device, dtype, requires_grad, **kwargs):
    def _make_tensor(*shape, low=None, high=None):
        return make_tensor(shape, device, dtype, low=low, high=high, requires_grad=requires_grad)

    cases = [
        # no broadcast
        ((S, S, S), (S, S, S), False),
        # broadcast rhs
        ((S, S, S), (S, S), False),

        # scalar
        ((S, S), 3.14, False),
        # scalar positive zero
        ((S, S), 0.0, False),
        # scalar negative zero
        ((S, S), -0.0, False),
    ]

    # broadcast lhs
    cases.append(((S, S), (S, S, S), True))
    # broadcast all
    cases.append(((S, 1, S), (M, S), True))

    def generator():
        for input_shape, arg_val, broadcasts_input in cases:
            if isinstance(arg_val, tuple):
                arg = _make_tensor(*arg_val)
            else:
                # arg_val is scalar
                arg = arg_val

            yield SampleInput(_make_tensor(*input_shape), args=(arg, ), broadcasts_input=broadcasts_input)

    return list(generator())

def sample_inputs_prod(op_info, device, dtype, requires_grad):
    def make_arg(shape):
        # shrink values to be in the interval [-1, +1] for better precision in gradgradcheck
        return make_tensor(shape, device, dtype, low=-1, high=+1, requires_grad=requires_grad)

    def prod_single_zero():
        result = make_arg(2 * (S,))
        with torch.no_grad():
            result[0, 1] = 0
        return result

    # will not be needed once OpInfo tests support Iterables
    def sample_generator():
        for sample in sample_inputs_cumprod(op_info, device, dtype, requires_grad):
            yield SampleInput(sample.input)  # only Tensor, ignore other inputs
            yield sample
            sample.kwargs['keepdim'] = True
            yield sample
        yield SampleInput(prod_single_zero())
        yield SampleInput(make_arg((3, 3, 3)), args=(1,))
        yield SampleInput(make_arg((3, 3, 3)), args=(1,), kwargs={'keepdim': True})

        # test zero scalar tensor
        zero = make_arg(())
        with torch.no_grad():
            zero.zero_()
        yield SampleInput(zero)
        yield SampleInput(zero, args=(0,))
        yield SampleInput(zero, args=(0,), kwargs={'keepdim': True})

    return list(sample_generator())

def sample_inputs_nextafter(op_info, device, dtype, requires_grad, **kwargs):
    make_arg = partial(make_tensor, dtype=dtype, device=device, requires_grad=requires_grad)

    cases = (
        ((S, S), (S, S), False),
        ((S, S), (S,), False),
        ((S, ), (S, S), True)
    )

    def generator():
        for shape, other_shape, broadcasts_input in cases:
            yield SampleInput(make_arg(shape), args=(make_arg(other_shape),), broadcasts_input=broadcasts_input)

    return list(generator())


def sample_inputs_diag(op_info, device, dtype, requires_grad, **kwargs):
    vec_sample = SampleInput(make_tensor((M, ), device, dtype, low=None, high=None, requires_grad=requires_grad))

    tensors = (
        make_tensor((M, M), device, dtype, low=None, high=None, requires_grad=requires_grad),
        make_tensor((3, 5), device, dtype, low=None, high=None, requires_grad=requires_grad),
        make_tensor((5, 3), device, dtype, low=None, high=None, requires_grad=requires_grad),
    )

    args = ((), (2,), (-2,), (1,), (2,))

    samples = []
    for tensor, arg in product(tensors, args):
        samples.append(SampleInput(tensor, args=arg))

    return samples + [vec_sample]

def sample_inputs_diagonal_diag_embed(op_info, device, dtype, requires_grad, **kwargs):
    make_arg = partial(make_tensor, dtype=dtype, device=device, requires_grad=requires_grad)

    # Shapes for 2D Tensors
    shapes_2d = ((M, M), (3, 5), (5, 3))

    # Shapes for 3D Tensors
    shapes_3d = ((M, M, M),)

    args_2d = ((), (2,), (-2,), (1,))
    args_3d = ((1, 1, 2), (2, 0, 1), (-2, 0, 1))

    def generator():
        for shape, arg in chain(product(shapes_2d, args_2d), product(shapes_3d, args_3d)):
            yield SampleInput(make_arg(shape), args=arg)

    return list(generator())


def sample_inputs_to_sparse(op_info, device, dtype, requires_grad, **kwargs):
    make_arg = partial(make_tensor, device=device, dtype=dtype, requires_grad=requires_grad)

    return (SampleInput(make_arg((S, S)), args=(), output_process_fn_grad=lambda x: x.to_dense()),
            SampleInput(make_arg((S, S)), args=(1,), output_process_fn_grad=lambda x: x.to_dense()),)


# Used for both log_softmax and softmax
def sample_inputs_softmax_variant(op_info, device, dtype, requires_grad, with_dtype=False, **kwargs):
    make_arg = partial(make_tensor, device=device, dtype=dtype, requires_grad=requires_grad)

    cases = [
        ((S, ), (0, )),
        ((S, S), (0, )),
        ((S, S), (1, )),
        ((S, S), (-1, )),
        ((S, M, S), (2, )),
    ]

    # PyTorch on XLA throws an error when passed with dim argument for 0d tensor.
    # See https://github.com/pytorch/xla/issues/3061 for more details.
    if torch.device(device).type != 'xla':
        cases.append(((), (0, )))

    return [
        SampleInput(make_arg(shape), args=dim, kwargs=dict(dtype=torch.float64) if with_dtype else None)
        for shape, dim in cases
    ]


def sample_inputs_logit(op_info, device, dtype, requires_grad, **kwargs):
    low, high = op_info.domain

    # Note: Operator is very sensitive at points near the
    # start and end of domain and leads to NaN for float16
    # if domain_eps is 1e-5.
    domain_eps = op_info._domain_eps if dtype != torch.float16 else 3e-2

    low = low + domain_eps
    high = high - domain_eps

    samples = (
        SampleInput(make_tensor((S, S, S), device, dtype, low=low, high=high, requires_grad=requires_grad)),
        SampleInput(make_tensor((S, S, S), device, dtype, low=low,
                                high=high, requires_grad=requires_grad), args=(0.2,)),
        SampleInput(make_tensor((), device, dtype, low=low, high=high, requires_grad=requires_grad)),
        SampleInput(make_tensor((), device, dtype, low=low,
                                high=high, requires_grad=requires_grad), args=(0.2,)),
    )

    return samples

def sample_inputs_isin(op_info, device, dtype, requires_grad):
    element = make_tensor((L,), device, dtype, low=None, high=None, requires_grad=requires_grad)
    indices = torch.randint(0, L, size=[S])
    test_elements = element[indices].clone()
    return [
        SampleInput(element, args=(test_elements,))
    ]

def sample_inputs_masked_scatter(op_info, device, dtype, requires_grad, **kwargs):
    make_arg = partial(make_tensor, device=device, dtype=dtype, requires_grad=requires_grad)

    def samples_generator():
        yield SampleInput(make_arg((S, S)), args=(torch.randn(S, S, device=device) > 0, make_arg((S, S))))
        yield SampleInput(make_arg((S, S)), args=(torch.randn((S,), device=device) > 0, make_arg((S, S))))
        yield SampleInput(make_arg((S, S)), args=(bernoulli_scalar().to(device), make_arg((S, S))))
        yield SampleInput(make_arg((S,)),
                          args=(torch.randn(S, S, device=device) > 0, make_arg((S, S))),
                          broadcasts_input=True)

    samples = tuple(samples_generator())
    return samples


def sample_inputs_masked_fill(op_info, device, dtype, requires_grad, **kwargs):
    make_arg = partial(make_tensor, device=device, dtype=dtype, requires_grad=requires_grad)

    def sample_generator():
        yield SampleInput(make_arg((S, S)), args=(torch.randn(S, S, device=device) > 0, 10))
        yield SampleInput(make_arg((S, S)), args=(torch.randn(S, S, device=device) > 0, make_arg(())))
        yield SampleInput(make_arg((S, S)), args=(torch.randn(S, device=device) > 0, 10))
        yield SampleInput(make_arg(()), args=(torch.randn((), device=device) > 0, 10))
        yield SampleInput(make_arg(()), args=(torch.randn((), device=device) > 0, make_arg(())))
        yield SampleInput(make_arg((S, S)), args=(torch.randn((), device=device) > 0, 10))

        yield SampleInput(make_arg((S,)),
                          args=(torch.randn(S, S, device=device) > 0, make_arg(())),
                          broadcasts_input=True)
        yield SampleInput(make_arg((S,)),
                          args=(torch.randn(S, S, device=device) > 0, 10),
                          broadcasts_input=True)

    samples = tuple(sample_generator())
    return samples

def sample_inputs_masked_select(op_info, device, dtype, requires_grad, **kwargs):
    samples = (
        SampleInput(make_tensor((M, M), device, dtype, low=None, high=None, requires_grad=requires_grad),
                    args=(torch.randn(M, M, device=device) > 0,)),

        SampleInput(make_tensor((M, M), device, dtype, low=None, high=None, requires_grad=requires_grad),
                    args=(torch.randn((M,), device=device) > 0,)),

        SampleInput(make_tensor((M,), device, dtype, low=None, high=None, requires_grad=requires_grad),
                    args=(torch.randn((M, M), device=device) > 0,)),

        SampleInput(make_tensor((M, 1, M), device, dtype, low=None, high=None, requires_grad=requires_grad),
                    args=(torch.randn((M, M), device=device) > 0,)),

        SampleInput(make_tensor((), device, dtype, low=None, high=None, requires_grad=requires_grad),
                    args=(torch.tensor(1, device=device, dtype=torch.bool),)),

        SampleInput(make_tensor((M, M), device, dtype, low=None, high=None, requires_grad=requires_grad),
                    args=(torch.tensor(1, device=device, dtype=torch.bool),)),

        SampleInput(make_tensor((), device, dtype, low=None, high=None, requires_grad=requires_grad),
                    args=(torch.randn((M, M), device=device) > 0,)),
    )

    return samples

def sample_inputs_matrix_exp(op_info, device, dtype, requires_grad, **kwargs):
    samples = (
        SampleInput(make_tensor((S, S), device, dtype, requires_grad=requires_grad)),
        SampleInput(make_tensor((S, S, S), device, dtype, requires_grad=requires_grad)),
    )

    return samples

def sample_inputs_matmul(op_info, device, dtype, requires_grad):
    test_cases = (((L,), (L,)),
                  ((S, M), (M,)),
                  ((M,), (M, S)),
                  ((S, M), (M, S)),
                  ((S, 0), (0, M)),
                  ((S, S, M), (M,)),
                  ((S, S, M), (M, S)),
                  ((S, S, 0), (0, S)),
                  ((M,), (S, M, S)),
                  ((S, M), (S, M, S)),
                  ((0, 0), (S, 0, 0)),
                  ((S, S, M, M), (S, S, M, S)),
                  ((S, S, M, M), (M,)),
                  ((M,), (S, S, M, S)))
    sample_inputs = []
    for lhs_shape, rhs_shape in test_cases:
        lhs = make_tensor(lhs_shape, device, dtype, low=None, high=None, requires_grad=requires_grad)
        rhs = make_tensor(rhs_shape, device, dtype, low=None, high=None, requires_grad=requires_grad)
        if op_info.name == 'matmul':
            sample_inputs.append(SampleInput(lhs, args=(rhs,)))
        elif op_info.name == '__rmatmul__':
            sample_inputs.append(SampleInput(rhs, args=(lhs,)))
        else:
            raise RuntimeError("`op_info.name` must be 'matmul' or '__rmatmul__'")
    return tuple(sample_inputs)


def sample_inputs_meshgrid(op_info: OpInfo, device: torch.device, dtype: torch.dtype,
                           requires_grad: bool,
                           *, variant: str) -> List[SampleInput]:
    if variant == 'variadic':
        def make_inputs(
                tensors: List[torch.Tensor]) -> Tuple[Union[torch.Tensor,
                                                            List[torch.Tensor]],
                                                      Tuple[torch.Tensor, ...]]:
            return tensors[0], tuple(tensors[1:])
    elif variant == 'list':
        def make_inputs(
                tensors: List[torch.Tensor]) -> Tuple[Union[torch.Tensor,
                                                            List[torch.Tensor]],
                                                      Tuple[torch.Tensor, ...]]:
            return tensors, ()
    else:
        raise ValueError(
            'Unsupported variant, must be one of {"variadic", "list"}. '
            f'Got "{variant}".')

    SCALAR = torch.Size([])
    VECTOR = torch.Size([3])
    test_cases: List[List[torch.Size]] = [
        [SCALAR],
        [VECTOR],
        [VECTOR, SCALAR],
        [VECTOR, SCALAR, VECTOR],
        [VECTOR, SCALAR, VECTOR, SCALAR],
    ]

    sample_inputs = []
    for shapes, indexing in itertools.product(test_cases, {'xy', 'ij'}):
        input, args = make_inputs(
            [make_tensor(shape, device, dtype, requires_grad=requires_grad)
             for shape in shapes])
        sample_inputs.append(SampleInput(input=input, args=args,
                                         kwargs=dict(indexing=indexing)))
    return sample_inputs


def sample_inputs_polar(op_info, device, dtype, requires_grad, **kwargs):
    def _make_tensor_helper(shape, low=None, high=None):
        return make_tensor(shape, device, dtype, low=low, high=high, requires_grad=requires_grad)

    samples = (
        SampleInput(_make_tensor_helper((S, S), low=0), args=(_make_tensor_helper((S, S)),)),
        SampleInput(_make_tensor_helper((), low=0), args=(_make_tensor_helper(()),)),
    )

    return samples

def sample_inputs_complex(op_info, device, dtype, requires_grad, **kwargs):
    def _make_tensor_helper(shape):
        return make_tensor(shape, device, dtype, requires_grad=requires_grad)

    samples = (
        SampleInput(_make_tensor_helper((S, S)), args=(_make_tensor_helper((S, S)),)),
        SampleInput(_make_tensor_helper(()), args=(_make_tensor_helper(()),)),
    )

    return samples


def sample_inputs_polygamma(op_info, device, dtype, requires_grad, **kwargs):
    make_arg = partial(make_tensor, device=device, dtype=dtype, requires_grad=requires_grad)
    tensor_shapes = ((S, S), ())
    ns = (1, 2, 3, 4, 5)

    def generator():
        for shape, n in product(tensor_shapes, ns):
            yield SampleInput(make_arg(shape), args=(n,))

    return list(generator())


def sample_inputs_mvlgamma(op_info, device, dtype, requires_grad, **kwargs):
    make_arg = partial(make_tensor, device=device, dtype=dtype, requires_grad=requires_grad)
    tensor_shapes = ((S, S), ())
    ns = (1, 2, 3, 4, 5)

    # Since the accepted lower bound for input
    # to mvlgamma depends on `p` argument,
    # the following function computes the lower bound
    # which we pass to `make_tensor`.
    def compute_min_val(p):
        return (p - 1.) / 2

    def generator():
        for shape, n in product(tensor_shapes, ns):
            min_val = compute_min_val(n)
            if not dtype.is_floating_point:
                # Round-up minimum value for integral dtypes
                min_val += 1
            yield SampleInput(make_arg(shape, low=min_val), args=(n,))

    return list(generator())


# Since `mvlgamma` has multiple entries,
# there are multiple common skips for the additional
# entries. Following function is a helper to that end.
def skips_mvlgamma(skip_redundant=False):
    skips = (
        # outside domain values are hard error for mvlgamma op.
        DecorateInfo(unittest.skip("Skipped!"), 'TestUnaryUfuncs', 'test_float_domains'),
    )
    if skip_redundant:
        # Redundant tests
        skips = skips + (  # type: ignore[assignment]
            DecorateInfo(unittest.skip("Skipped!"), 'TestGradients'),
            DecorateInfo(unittest.skip("Skipped!"), 'TestJit'),
            DecorateInfo(unittest.skip("Skipped!"), 'TestCommon'),
        )
    return skips


# To test reference numerics against multiple values of argument `p`,
# we make multiple OpInfo entries with each entry corresponding to different value of p.
# We run the op tests from test_ops.py only for `p=1` to avoid redundancy in testing.
# Class `MvlGammaInfo` already contains the basic information related to the operator,
# it only takes arguments like `domain`, `skips` and `sample_kwargs`, which
# differ between the entries.
class MvlGammaInfo(UnaryUfuncInfo):
    def __init__(self, variant_test_name, domain, skips, sample_kwargs):
        super(MvlGammaInfo, self).__init__(
            'mvlgamma',
            ref=reference_mvlgamma if TEST_SCIPY else _NOTHING,
            aliases=('special.multigammaln',),
            variant_test_name=variant_test_name,
            domain=domain,
            decorators=(precisionOverride({torch.float16: 5e-2}),),
            dtypes=all_types(),
            dtypesIfCPU=all_types_and(torch.bfloat16),
            dtypesIfCUDA=all_types_and(torch.half),
            sample_inputs_func=sample_inputs_mvlgamma,
            safe_casts_outputs=True,
            supports_forward_ad=True,
            skips=skips,
            sample_kwargs=sample_kwargs)


def sample_inputs_entr(op_info, device, dtype, requires_grad, **kwargs):
    low, _ = op_info.domain

    if requires_grad:
        low = 0 + op_info._domain_eps

    return (SampleInput(make_tensor((L,), device, dtype,
                                    low=low,
                                    requires_grad=requires_grad)),
            SampleInput(make_tensor((), device, dtype,
                                    low=low,
                                    requires_grad=requires_grad)))


def sample_inputs_zeta(op_info, device, dtype, requires_grad, **kwargs):
    make_arg = partial(make_tensor, device=device, dtype=dtype, requires_grad=requires_grad)
    samples = (SampleInput(make_arg((S,), low=1, requires_grad=requires_grad),
                           args=(make_arg((S,), low=2, requires_grad=False),)),
               SampleInput(make_arg((S,), low=1, requires_grad=requires_grad),
                           args=(3.,)),
               )

    return samples


# TODO: Consolidate `i0e` with sample_inputs_unary when `make_tensor`,
#       supports `exclude` argument.
#       For more context: https://github.com/pytorch/pytorch/pull/56352#discussion_r633277617
def sample_inputs_i0_i1(op_info, device, dtype, requires_grad, **kwargs):

    samples = (SampleInput(make_tensor((S,), device, dtype,
                                       requires_grad=requires_grad)),
               SampleInput(make_tensor((), device, dtype,
                                       requires_grad=requires_grad)))

    if requires_grad and op_info.op == torch.special.i0e:
        # NOTE: `i0e`'s first-order gradient is not continous
        # at `0`, hence we don't test `i0e` with any input being `0`.
        # TODO: Remove this when `make_tensor` supports excluding `0`.
        with torch.no_grad():
            for sample in samples:
                t = sample.input
                t[t == 0] = torch.finfo(dtype).eps  # type: ignore[index]
    elif requires_grad and op_info.op != torch.special.i0e:
        # Special Case for gradient
        # Sample with `0` in the input
        t = make_tensor((S,), device, dtype,
                        requires_grad=requires_grad)

        with torch.no_grad():
            t[0] = 0

        samples += (SampleInput(t),)  # type: ignore[assignment]

    return samples


def sample_inputs_rsub(op_info, device, dtype, requires_grad, variant='tensor', **kwargs):
    def _make_tensor_helper(shape, low=None, high=None):
        return make_tensor(shape, device, dtype, low=low, high=high, requires_grad=requires_grad)

    def _samples_with_alpha_helper(args, alphas, filter_fn=lambda arg_alpha: True):
        filtered_product = filter(filter_fn, product(args, alphas))  # type: ignore[var-annotated]
        return (SampleInput(input, args=(arg,), kwargs=dict(alpha=alpha))
                for (input, arg), alpha in filtered_product)

    int_alpha, float_alpha, complex_alpha = 2, 0.1, 1 + 0.6j

    if variant == 'tensor':
        samples = (
            SampleInput(_make_tensor_helper((S, S)), args=(_make_tensor_helper((S, S)),)),
            SampleInput(_make_tensor_helper((S, S)), args=(_make_tensor_helper((S,)),)),
            SampleInput(_make_tensor_helper((S,)), args=(_make_tensor_helper((S, S)),)),
            SampleInput(_make_tensor_helper(()), args=(_make_tensor_helper(()),)),
            SampleInput(_make_tensor_helper(()), args=(_make_tensor_helper((S,)),)),
            SampleInput(_make_tensor_helper((S,)), args=(_make_tensor_helper(()),)),
        )

        if dtype.is_complex:
            alphas = [int_alpha, float_alpha, complex_alpha]
        elif dtype.is_floating_point:
            alphas = [int_alpha, float_alpha]
        else:
            alphas = [int_alpha]

        args = ((_make_tensor_helper((S, S)), _make_tensor_helper((S, S))),
                (_make_tensor_helper((S, S)), _make_tensor_helper((S,))),
                (_make_tensor_helper(()), _make_tensor_helper(())))
        samples += tuple(_samples_with_alpha_helper(args, alphas))  # type: ignore[assignment]
    elif variant == 'scalar':
        # Scalar Other
        samples = (SampleInput(_make_tensor_helper((S, S)), args=(0.5,)),
                   SampleInput(_make_tensor_helper(()), args=(0.5,)),
                   SampleInput(_make_tensor_helper((S, S)), args=(1.5j,)),
                   SampleInput(_make_tensor_helper(()), args=(1.5j,)),
                   SampleInput(_make_tensor_helper((S, S)), args=(0.4 + 1.2j,)),
                   SampleInput(_make_tensor_helper(()), args=(1.2 + 1.76j,)))

        scalar_args = [(_make_tensor_helper((S, S)), 0.5), (_make_tensor_helper(()), 0.5),
                       (_make_tensor_helper((S, S)), 2.7j), (_make_tensor_helper(()), 2.7j),
                       (_make_tensor_helper((S, S)), 1 - 2.7j), (_make_tensor_helper(()), 1 + 2.7j)]

        alphas = [int_alpha, float_alpha, complex_alpha]

        def filter_fn(arg_alpha):
            arg, alpha = arg_alpha
            if isinstance(alpha, complex):
                if dtype.is_complex or isinstance(arg[1], complex):
                    return True
                else:
                    # complex alpha is valid only if either `self` or `other` is complex
                    return False

            # Non-Complex Alpha
            return True

        # Samples with alpha (scalar version) covers the following cases
        # self    | other   | alpha
        # -----------------------------------------
        # real    | real    | real (int and float)
        # real    | complex | real and complex
        # complex | real    | real and complex
        # complex | complex | real and complex
        #
        # It does not cover
        # real    | real    | complex
        # x = torch.randn(2, requires_grad=True, dtype=torch.float64)
        # torch.rsub(x, 1, alpha=1. + 1.6j)
        # RuntimeError: value cannot be converted to type double without overflow: (-1,-1.6)

        samples += tuple(_samples_with_alpha_helper(scalar_args, alphas, filter_fn=filter_fn))  # type: ignore[assignment]
    else:
        raise Exception("Invalid variant!")

    return samples

def sample_inputs_cumulative_ops(op_info, device, dtype, requires_grad, supports_dtype_kwargs=True, **kwargs):
    def _make_tensor_helper(shape, low=None, high=None):
        return make_tensor(shape, device, dtype, low=low, high=high, requires_grad=requires_grad)

    samples = [
        SampleInput(_make_tensor_helper((S, S, S)), args=(0,)),
        SampleInput(_make_tensor_helper((S, S, S)), args=(1,)),
        SampleInput(_make_tensor_helper(()), args=(0,)),
    ]

    if supports_dtype_kwargs:
        # NOTE: if `dtype` is not same as input, then inplace variants fail with
        # `provided dtype must match the dtype of self tensor in cumsum`
        samples.append(SampleInput(_make_tensor_helper((S, S, S)), args=(1,), kwargs={'dtype': dtype}))

    return samples


def sample_inputs_unfold(op_info, device, dtype, requires_grad, **kwargs):
    test_cases = (
        ((), (0, 1, 1)),
        ((S, S, S, S), (0, 3, 1)),
        ((S, S, S, S), (1, 3, 1)),
        ((S, S, S, S), (2, 3, 1)),
        ((S, S, S, S), (3, 3, 1)),
        ((S, S, S, S), (0, 3, 2)),
        ((S, S, S, S), (1, 3, 2)),
        ((S, S, S, S), (2, 3, 2)),
        ((S, S, S, S), (3, 3, 2)),
        ((S, S, S, S), (0, 4, 1)),
        ((S, S, S, S), (1, 4, 1)),
        ((S, S, S, S), (2, 4, 1)),
        ((S, S, S, S), (3, 4, 1)),
        ((M,), (0, 3, 1)),
        ((M,), (0, 3, 2)),
        ((M,), (0, 3, 3)),
        ((1000,), (0, 3, 11)),
        ((1000,), (0, 2, 27)),
        ((10, 10), (0, 1, 2)),
        ((10, 10), (1, 2, 3)),
        ((10, 10), (1, 2, 2)),
        ((S, S, S), (2, 3, 2)),
    )

    sample_inputs = []
    for shape, arguments in test_cases:
        sample_inputs += [SampleInput(make_tensor(shape, device, dtype,
                                      low=None, high=None,
                                      requires_grad=requires_grad),
                                      args=arguments)]
    return sample_inputs


def sample_inputs_atan2(op_info, device, dtype, requires_grad, **kwargs):
    make_arg = partial(make_tensor, device=device, dtype=dtype, requires_grad=requires_grad)
    cases = (
        ((S, S, S), (S, S, S), False),
        ((), (), False),
        ((S, S, S), (S,), False),
        ((S,), (S, S, S), True),
        ((S, 1, S), (S, S), True),
    )

    def generator():
        for x_shape, y_shape, broadcasts_input in cases:
            yield SampleInput(make_arg(x_shape), args=(make_arg(y_shape),),
                              broadcasts_input=broadcasts_input)

    return list(generator())


def sample_inputs_split(op_info, device, dtype, requires_grad, *, list_args=False, **kwargs):
    make_arg = partial(make_tensor, device=device, dtype=dtype, requires_grad=requires_grad)

    if list_args:
        cases = (
            ((S, S, S), ([int(S / 3), S - int(S / 3) * 2, int(S / 3)],)),
            ((S, S, S), ([int(S / 2), S - int(S / 2) * 2, int(S / 2)], 2),),
            ((S, S, S), ([int(S / 2), S - int(S / 2) * 2, int(S / 2)], -2),)
        )
    else:
        cases = (  # type: ignore[assignment]
            ((S, S, S), (2,)),
            ((S, S, S), (S, 1)),
        )

    def generator():
        for shape, args in cases:
            yield SampleInput(make_arg(shape), args=args)

    return list(generator())


def sample_inputs_split_with_sizes(op_info, device, dtype, requires_grad, **kwargs):
    make_arg = partial(make_tensor, device=device, dtype=dtype, requires_grad=requires_grad)

    cases = (((S, S, S), ([int(S / 3), S - int(S / 3) * 2, int(S / 3)],)),
             ((S, S, S), ([int(S / 3), S - int(S / 3), 0],)),
             ((S, S, S), ([int(S / 3), S - int(S / 3) * 2, int(S / 3)], 2)),
             ((S, S, S), ([int(S / 3), S - int(S / 3) * 2, int(S / 3)], -2)),
             )

    def generator():
        for shape, args in cases:
            yield SampleInput(make_arg(shape), args=args)

    return list(generator())


def sample_inputs_msort(op_info, device, dtype, requires_grad):
    def apply_grad(t):
        if dtype in floating_types_and(torch.float16, torch.bfloat16):
            t.requires_grad_(requires_grad)

    def large_1d_unique(dtype, device):
        res = torch.randperm(L * L * L, dtype=torch.int64, device=device)
        res = res.to(dtype)
        apply_grad(res)
        return res

    samples = []
    # Test case for large tensor.
    largesample = SampleInput(large_1d_unique(dtype, device))

    sample = SampleInput(make_tensor((S, M, S), device, dtype,
                                     low=None, high=None,
                                     requires_grad=requires_grad))

    return [largesample, sample]

def sample_inputs_lerp(op_info, device, dtype, requires_grad, **kwargs):
    make_arg = partial(make_tensor, dtype=dtype, device=device, requires_grad=requires_grad)

    samples = (
        # no broadcast
        SampleInput(make_arg((S, S)), args=(make_arg((S, S)), 0.4)),
        # broadcast rhs
        SampleInput(make_arg((S, S)), args=(make_arg((S,)), 0.4)),
        # scalar tensor
        SampleInput(make_arg(()), args=(make_arg(()), 0.4)),
        # broadcast rhs scalar-tensor
        SampleInput(make_arg((S, S)), args=(make_arg(()), 0.4)),
        # broadcast rhs with weight tensor
        SampleInput(make_arg((S, S)), args=(make_arg((S,)), make_arg((S, S)))),
        # broadcast rhs and weight tensor
        SampleInput(make_arg((S, S)), args=(make_arg((S, 1)), make_arg((S,)))),
        # broadcast_lhs
        SampleInput(make_arg((S,)), args=(make_arg((S, S)), 0.4), broadcasts_input=True),
        # scalar broadcast_lhs
        SampleInput(make_arg(()), args=(make_arg((S, S)), 0.4), broadcasts_input=True),
        # broadcast all
        SampleInput(make_arg((S, 1)), args=(make_arg((S, S)), 0.4), broadcasts_input=True),
        # tensor broadcast all
        SampleInput(make_arg((S, 1)), args=(make_arg((S, S)), make_arg((S, 1))),
                    broadcasts_input=True),
    )

    if dtype.is_complex:
        samples = samples + (  # type: ignore[assignment]
            # no broadcast
            SampleInput(make_arg((S, S)), args=(make_arg((S, S)), 0.4j)),
            SampleInput(make_arg((S, S)), args=(make_arg((S, S)), 1.2 + 0.1j)),
            # broadcast rhs
            SampleInput(make_arg((S, S)), args=(make_arg((S,)), 0.4j)),
            SampleInput(make_arg((S, S)), args=(make_arg((S, S)), 5.4 + 9j)),
            # scalar tensor
            SampleInput(make_arg(()), args=(make_arg(()), 0.4j)),
            SampleInput(make_arg(()), args=(make_arg(()), 6.1 + 0.004j)),
            # broadcast rhs scalar-tensor
            SampleInput(make_arg((S, S)), args=(make_arg(()), 0.4j)),
            SampleInput(make_arg((S, S)), args=(make_arg(()), 1 + 2j)),
        )

    return samples

def sample_inputs_tensordot(self, device, dtype, requires_grad, **kwargs):
    cases = (
        ((2, 2, 2), (2, 2, 2), (2)),
        ((2, 2, 1), (2, 1, 2), ([0, 1], [2, 0])),
    )
    samples = []
    for first_shape, second_shape, dims in cases:
        samples.append(SampleInput(make_tensor(first_shape, device, dtype,
                                   requires_grad=requires_grad),
                       args=(make_tensor(second_shape, device, dtype,
                             requires_grad=requires_grad),),
                       kwargs=dict(dims=dims,)))
    return tuple(samples)

def sample_inputs_kron(op_info, device, dtype, requires_grad):
    test_cases = (
        ((S, S), (M, L)),
    )

    sample_inputs = []
    for input_shape, other_shape in test_cases:
        input = make_tensor(input_shape, device, dtype, low=None, high=None, requires_grad=requires_grad)
        other = make_tensor(other_shape, device, dtype, low=None, high=None, requires_grad=requires_grad)
        sample = SampleInput(input, args=(other,))
        sample_inputs.append(sample)
    return tuple(sample_inputs)

def sample_inputs_inner(self, device, dtype, requires_grad, **kwargs):
    return (
        SampleInput(
            make_tensor((S, ), device, dtype, requires_grad=requires_grad),
            args=(
                make_tensor((S, ), device, dtype, requires_grad=requires_grad),
            )
        ),
        SampleInput(
            make_tensor((), device, dtype, requires_grad=requires_grad),
            args=(
                make_tensor((S, S), device, dtype, requires_grad=requires_grad),
            )
        ),
    )

def sample_inputs_scatter(op_info, device, dtype, requires_grad):
    def _tensor(shape, dtype=dtype, low=None, high=None):
        return make_tensor(shape, device, dtype, low=low, high=high, requires_grad=requires_grad)

    def _gather(shape, index_dim, max_indices):
        return gather_variable(shape, index_dim, max_indices, device=device)

    zero = torch.tensor(0, dtype=torch.long, device=device)
    test_cases = (
        (_tensor((M, S)), (0, _gather((S, S), 1, M), _tensor((S, S)))),
        (_tensor((M, S)), (1, _gather((S, S), 0, S), _tensor((S, S)))),
        (_tensor((M, S)), (-1, _gather((S, S), 0, S), _tensor((S, S)))),
        (_tensor((M, S)), (0, _gather((M, S // 2), 1, M), _tensor((M, S // 2)))),
        (_tensor((M, S)), (1, _gather((M, S // 2), 0, S), _tensor((M, S // 2)))),
        (_tensor((M, S)), (-1, _gather((M, S // 2), 0, S), _tensor((M, S // 2)))),
        (_tensor(()), (0, zero.clone().detach(), _tensor(()))),
        (_tensor(()), (0, zero.clone().detach(), 2.5)),
    )

    samples = []
    for tensor, args in test_cases:
        samples.append(SampleInput(tensor, args=args))

        if not requires_grad:
            samples.append(SampleInput(
                tensor.clone().detach(),
                args=args, kwargs={'reduce': 'add'}
            ))

            if dtype.is_floating_point:
                samples.append(SampleInput(
                    tensor.clone().detach(),
                    args=args, kwargs={'reduce': 'multiply'}
                ))

    return samples

def sample_inputs_scatter_add(op_info, device, dtype, requires_grad):
    def _tensor(shape, dtype=dtype, low=None, high=None):
        return make_tensor(shape, device, dtype, low=low, high=high, requires_grad=requires_grad)

    def _gather(shape, index_dim, max_indices):
        return gather_variable(shape, index_dim, max_indices, device=device)

    zero = torch.tensor(0, dtype=torch.long, device=device)
    test_cases = (
        (_tensor((M, S)), (0, _gather((S, S), 1, M), _tensor((S, S)))),
        (_tensor((M, S)), (1, _gather((S, S), 0, S), _tensor((S, S)))),
        (_tensor((M, S)), (-1, _gather((S, S), 0, S), _tensor((S, S)))),
        (_tensor((M, S)), (0, _gather((M, S // 2), 1, M), _tensor((M, S // 2)))),
        (_tensor((M, S)), (1, _gather((M, S // 2), 0, S), _tensor((M, S // 2)))),
        (_tensor((M, S)), (-1, _gather((M, S // 2), 0, S), _tensor((M, S // 2)))),
        (_tensor(()), (0, zero.clone().detach(), _tensor(()))),
    )

    return [SampleInput(tensor, args=args) for tensor, args in test_cases]


def sample_inputs_ravel(op_info, device, dtype, requires_grad, **kwargs):
    samples = (SampleInput(make_tensor((S, S, S), device, dtype,
                                       low=None, high=None,
                                       requires_grad=requires_grad)),
               SampleInput(make_tensor((), device, dtype,
                                       low=None, high=None,
                                       requires_grad=requires_grad)),)

    return samples


def sample_inputs_tril_triu(op_info, device, dtype, requires_grad, **kwargs):
    make_arg = partial(make_tensor, dtype=dtype, device=device, requires_grad=requires_grad)
    cases = (((M, M), ()),
             ((M, M), (2,),),
             ((S, M, M), ()),
             ((S, M, M), (2,)),
             ((3, 3, S, S), ()),)

    def generator():
        for shape, args in cases:
            yield SampleInput(make_arg(shape), args=args)

    return list(generator())


def sample_inputs_clone(op_info, device, dtype, requires_grad, **kwargs):
    make_arg = partial(make_tensor, dtype=dtype, device=device, requires_grad=requires_grad)

    def generator():
        yield SampleInput(make_arg((S, M, S)))
        yield SampleInput(make_arg(()))

    return list(generator())


def sample_inputs_contiguous(op_info, device, dtype, requires_grad, **kwargs):
    make_arg = partial(make_tensor, dtype=dtype, device=device, requires_grad=requires_grad)

    def generator():
        yield SampleInput(make_arg((S, S)))
        yield SampleInput(make_arg((S, S), noncontiguous=True))

    return list(generator())


def sample_inputs_resize_ops(op_info, device, dtype, requires_grad, **kwargs):
    make_arg = partial(make_tensor, dtype=dtype, device=device)
    cases = (((S, S, S), (S * S, S)),
             ((), ()),
             ((), (1, 1, 1)),
             )

    def generator():
        for shape, args_or_shape in cases:
            # Update `args` based on operator
            if op_info.name == 'resize_':
                # resize_ takes shape/tuple of ints,
                args = (args_or_shape, )
            elif op_info.name == 'resize_as_':
                # resize_as_ takes another tensor
                args = (make_arg(shape, requires_grad=False), )  # type:ignore[assignment]
            else:
                raise ValueError("sample_inputs_resize_ops is being used with incorrect operator")

            yield(SampleInput(make_arg(shape, requires_grad=requires_grad), args=args))

    return list(generator())

def sample_inputs_view_reshape(op_info, device, dtype, requires_grad, **kwargs):
    make_arg = partial(make_tensor, dtype=dtype, device=device, requires_grad=requires_grad)

    cases = (((S, S, S), (S * S, S)),
             ((S * S, S), (S, S, S)),
             ((S * S, S), (S, -1, S)),
             ((S * S * 2, S), (S, -1)),
             ((S,), (S,)),
             ((), ()),
             ((), (1,)))

    def generator():
        for case in cases:
            shape, args = case
            inp = make_arg(shape, requires_grad=requires_grad)
            yield(SampleInput(inp, args=(args, )))

            if op_info.name != "view" and len(shape) >= 2:
                yield(SampleInput(inp.transpose(0, 1), args=(args, )))

    return list(generator())

def sample_inputs_view_as_reshape_as(op_info, device, dtype, requires_grad, **kwargs):
    make_arg = partial(make_tensor, dtype=dtype, device=device)

    cases = (((S, S, S), (S * S, S)),
             ((), ()),
             ((), (1, 1)),
             )

    def generator():
        for case in cases:
            shape, shape_other = case
            inp = make_arg(shape, requires_grad=requires_grad)
            yield(SampleInput(inp, args=(make_arg(shape_other, requires_grad=False),)))

            if op_info.name != "view_as" and len(shape) >= 2:
                yield(SampleInput(inp.transpose(0, 1), args=(make_arg(shape_other, requires_grad=False),)))

    return list(generator())


def sample_inputs_select(op_info, device, dtype, requires_grad, **kwargs):
    make_arg = partial(make_tensor, dtype=dtype, device=device, requires_grad=requires_grad)

    cases = (((S, S, S), (1, 2)),
             ((S, S, S), (-1, 2)),
             ((S, S, S), (-1, -1)),
             ((S, S, S), (1, -1)),
             ((S,), (0, 2))
             )

    def generator():
        for shape, args in cases:
            yield SampleInput(make_arg(shape), args=args)

    return list(generator())


def sample_inputs_rbinops(op_info, device, dtype, requires_grad, supports_dtype_kwargs=True, **kwargs):
    def _make_tensor_helper(shape, low=None, high=None):
        return make_tensor(shape, device, dtype, low=low, high=high, requires_grad=requires_grad)

    scalar: Union[int, float, complex] = 3

    if dtype.is_floating_point:
        scalar = 3.14
    elif dtype.is_complex:
        scalar = 3.14j

    samples = [
        SampleInput(_make_tensor_helper((S, S, S)), args=(scalar,)),
        SampleInput(_make_tensor_helper(()), args=(scalar,)),
    ]

    return samples


def sample_inputs_expand(op_info, device, dtype, requires_grad, **kwargs):
    make_arg = partial(make_tensor, dtype=dtype, device=device, requires_grad=requires_grad)

    cases = (((S, 1, 1), (S, S, S)),
             ((S, 1, S), (S, S, S)),
             ((S, 1, S), (-1, S, -1)),
             ((S, 1, S), (-1, S, S)),
             ((S, 1), (S, S, S)),
             ((1,), (S, S, S)),
             ((1, S), (1, 1, S)),
             ((), ()),
             ((), (1, 3, 2)),
             )

    def generator():
        for case in cases:
            shape, args = case
            yield(SampleInput(make_arg(shape), args=(args, )))

    return list(generator())


def sample_inputs_expand_as(op_info, device, dtype, requires_grad, **kwargs):
    make_arg = partial(make_tensor, dtype=dtype, device=device)

    cases = (((S, 1, 1), (S, S, S)),
             ((), ()),
             ((), (1, 1)),
             )

    def generator():
        for shape, shape_other in cases:
            yield(SampleInput(make_arg(shape, requires_grad=requires_grad),
                              args=(make_arg(shape_other, requires_grad=False), )))

    return list(generator())


def sample_inputs_where(op_info, device, dtype, requires_grad, **kwargs):
    make_arg = partial(make_tensor, dtype=dtype, device=device, requires_grad=requires_grad)

    def make_bool_mask(shape):
        # Make sure atleast one element is nonzero,
        # except for empty tensor
        mask_t = make_tensor(shape, dtype=torch.bool, device=device, requires_grad=False)

        if mask_t.numel() == 0:
            return mask_t
        elif mask_t.numel() == 1:
            mask_t.fill_(True)
            return mask_t

        if mask_t.sum() == 0:
            def random_index(shape):
                return tuple(map(lambda max_idx: random.randint(0, max_idx), shape))

            mask_t[random_index(mask_t.shape)] = True
            return mask_t

        return mask_t

    cases = (((M, M), (M, M), (M, M), False),
             ((M, 1, M), (M, M), (M, M, 1), True),
             ((), (), (), False),
             ((M, 1, M), (), (M, M, 1), True),
             ((), (M, M), (), True),)

    def generator():
        for shape, mask_shape, other_shape, broadcasts_input in cases:
            yield SampleInput(make_arg(shape),
                              args=(make_bool_mask(mask_shape), make_arg(other_shape)),
                              broadcasts_input=broadcasts_input)

    return list(generator())


def sample_inputs_chunk(op_info, device, dtype, requires_grad, **kwargs):
    make_arg = partial(make_tensor, dtype=dtype, device=device)

    cases = (((S, S, S), (2,)),
             ((S, S, S), (S, 1)),
             ((S, S, S), (S, -1)))

    def generator():
        for case in cases:
            shape, args = case
            yield(SampleInput(make_arg(shape, requires_grad=requires_grad), args=args))

    return list(generator())

def sample_inputs_kthvalue(op_info, device, dtype, requires_grad, **kwargs):
    def _tensor(shape, dtype=dtype, low=None, high=None):
        return make_tensor(shape, device, dtype, low=low, high=high, requires_grad=requires_grad)

    test_cases = [
        (_tensor((S, S, S)), (2,)),
        (_tensor((S, S, S)), (2, 1,)),
        (_tensor((S, S, S)), (2, -1,)),
        (_tensor((S, S, S)), (2, 1, True,)),
        (_tensor((S, S, S)), (2, -1, True,)),
        (_tensor((S,)), (2, 0,)),
        (_tensor((S,)), (2, 0, True,)),
        (_tensor(()), (1,)),
        (_tensor(()), (1, 0,)),
        (_tensor(()), (1, 0, True))
    ]

    return [SampleInput(tensor, args=args) for tensor, args in test_cases]

def sample_inputs_dropout(op_info, device, dtype, requires_grad, **kwargs):
    input = make_tensor((S,), device=device, dtype=dtype, requires_grad=requires_grad)

    return [
        SampleInput(input),
        SampleInput(input, kwargs=dict(p=0.0)),
        SampleInput(input, kwargs=dict(p=1.0)),
        SampleInput(input, kwargs=dict(training=False)),
    ]

def sample_inputs_one_hot(op_info, device, dtype, requires_grad, **kwargs):
    def make_input(shape, *, low, high):
        return make_tensor(shape, device=device, dtype=dtype, low=low, high=high, requires_grad=requires_grad)

    shapes = ((), (S,), (L, M, S))
    num_classess = (-1, 10)

    return [
        SampleInput(
            make_input(
                shape,
                low=0,
                high=10 if num_classes == -1 else num_classes // 2,
            ),
            kwargs=dict(num_classes=num_classes),
        )
        for shape, num_classes in itertools.product(shapes, num_classess)
    ]

def sample_inputs_softplus(op_info, device, dtype, requires_grad, **kwargs):
    make_input = partial(make_tensor, (S,), device=device, dtype=dtype, requires_grad=requires_grad)

    return [
        SampleInput(make_input()),
        SampleInput(make_input(), kwargs=dict(beta=3)),
        SampleInput(make_input(low=1), kwargs=dict(threshold=1)),
    ]

def sample_inputs_tensorinv(op_info, device, dtype, requires_grad, **kwargs):
    def make_input():
        input = make_fullrank_matrices_with_distinct_singular_values(12, 12, device=device, dtype=dtype)
        return input.requires_grad_(requires_grad)

    # lhs / rhs shape can have any number of dimensions as long as their product equals 12
    shapes = [
        ((2, 2, 3), (12, 1)),
        ((4, 3), (6, 1, 2)),
    ]

    return [
        SampleInput(make_input().reshape(*shape_lhs, *shape_rhs), kwargs=dict(ind=len(shape_lhs)))
        for shape_lhs, shape_rhs in shapes
    ]

def sample_inputs_mse_loss(op_info, device, dtype, requires_grad, **kwargs):
    _make_tensor = partial(make_tensor, device=device, dtype=dtype, requires_grad=requires_grad)

    shapes_and_kwargs = [
        ((), None),
        ((S,), dict(reduction="mean")),
        ((S,), dict(reduction="sum")),
        ((S,), dict(reduction="none")),
        ((S, S), None),
        ((S, S, S), None),
    ]

    return [
        SampleInput(_make_tensor(shape), args=(_make_tensor(shape),), kwargs=kwargs)
        for shape, kwargs in shapes_and_kwargs
    ]

def sample_inputs_grid_sample(op_info, device, dtype, requires_grad, **kwargs):
    _make_tensor = partial(make_tensor, device=device, dtype=dtype, requires_grad=requires_grad)

    batch_size = 2
    num_channels = 3
    modes = ("bilinear", "nearest")
    align_cornerss = (False, True)
    padding_modes = ("zeros", "border", "reflection")

    sample_inputs = []
    for dim in (2, 3):
        input = _make_tensor((batch_size, num_channels, *[S] * dim))
        grid = _make_tensor((batch_size, *[S] * dim, dim))

        modes_ = (*modes, "bicubic") if dim == 2 else modes

        for mode, padding_mode, align_corners in itertools.product(modes_, padding_modes, align_cornerss):
            sample_inputs.append(
                SampleInput(
                    input,
                    args=(grid,),
                    kwargs=dict(
                        mode=mode,
                        padding_mode=padding_mode,
                        align_corners=align_corners,
                    )
                )
            )

    return sample_inputs

def sample_inputs_nll_loss(op_info, device, dtype, requires_grad, **kwargs):
    batch_size, num_classes = shape = (2, 3)

    input_shape_and_kwargs: List[Tuple[Tuple[int, ...], Dict[str, Any]]] = [
        ((*shape, 1), dict()),
        ((*shape, 1, 2), dict()),
        ((*shape, 1, 2, 3), dict()),
        (shape, dict(weight=make_tensor((num_classes,), device=device, dtype=dtype).abs())),
        (shape, dict(ignore_index=num_classes // 2)),
        (shape, dict(reduction="sum")),
        (shape, dict(reduction="mean")),
    ]

    sample_inputs = []
    for input_shape, kwargs in input_shape_and_kwargs:
        input = make_tensor(input_shape, device=device, dtype=dtype, requires_grad=requires_grad)

        target = make_tensor(
            (batch_size, *input_shape[2:]),
            low=0,
            high=num_classes,
            device=device,
            dtype=torch.long,
            requires_grad=requires_grad
        )

        sample_inputs.append(SampleInput(input, args=(target,), kwargs=kwargs))

    return sample_inputs

foreach_unary_op_db: List[OpInfo] = [
    ForeachFuncInfo('exp'),
    ForeachFuncInfo('acos'),
    ForeachFuncInfo('asin'),
    ForeachFuncInfo('atan'),
    ForeachFuncInfo('cos'),
    ForeachFuncInfo('cosh'),
    ForeachFuncInfo('log'),
    ForeachFuncInfo('log10'),
    ForeachFuncInfo('log2'),
    ForeachFuncInfo('tan'),
    ForeachFuncInfo('tanh'),
    ForeachFuncInfo('sin'),
    ForeachFuncInfo('sinh'),

    ForeachFuncInfo(
        'neg',
        dtypes=all_types_and_complex(),
        dtypesIfCPU=all_types_and_complex(),
        dtypesIfCUDA=all_types_and_complex(),
        sample_inputs_func=sample_inputs_foreach,
        safe_casts_outputs=False,
    ),

    ForeachFuncInfo(
        'sqrt',
        dtypes=floating_types(),
        dtypesIfCPU=floating_and_complex_types_and(torch.bfloat16),
        dtypesIfCUDA=floating_and_complex_types_and(torch.half),
    ),

    ForeachFuncInfo(
        'ceil',
        dtypes=floating_types(),
        dtypesIfCPU=floating_types_and(torch.bfloat16),
        dtypesIfCUDA=floating_types_and(torch.half, torch.bfloat16),
    ),

    ForeachFuncInfo(
        'erf',
        dtypes=floating_types(),
        dtypesIfCPU=floating_types_and(torch.bfloat16),
        dtypesIfCUDA=floating_types_and(torch.half, torch.bfloat16),
    ),

    ForeachFuncInfo(
        'erfc',
        dtypes=floating_types(),
        dtypesIfCPU=floating_types_and(torch.bfloat16),
        dtypesIfCUDA=floating_types_and(torch.half, torch.bfloat16),
    ),

    ForeachFuncInfo(
        'expm1',
        dtypes=floating_types(),
        dtypesIfCPU=floating_types_and(torch.bfloat16),
        dtypesIfCUDA=floating_types_and(torch.half, torch.bfloat16),
    ),

    ForeachFuncInfo(
        'floor',
        dtypes=floating_types(),
        dtypesIfCPU=floating_types_and(torch.bfloat16),
        dtypesIfCUDA=floating_types_and(torch.half, torch.bfloat16),
    ),

    ForeachFuncInfo(
        'log1p',
        dtypes=floating_types(),
        dtypesIfCPU=floating_types_and(torch.bfloat16),
        dtypesIfCUDA=floating_types_and(torch.half),
    ),

    ForeachFuncInfo(
        'round',
        dtypes=floating_types(),
        dtypesIfCPU=floating_types_and(torch.bfloat16),
        dtypesIfCUDA=floating_types_and(torch.half, torch.bfloat16),
    ),

    ForeachFuncInfo(
        'frac',
        dtypes=floating_types(),
        dtypesIfCPU=floating_types_and(torch.bfloat16),
        dtypesIfCUDA=floating_types_and(torch.half, torch.bfloat16),
    ),

    ForeachFuncInfo(
        'reciprocal',
        dtypes=floating_types(),
        dtypesIfCPU=floating_types_and(torch.bfloat16),
        dtypesIfCUDA=floating_types_and(torch.half),
    ),

    ForeachFuncInfo(
        'sigmoid',
        dtypes=floating_types(),
        dtypesIfCPU=floating_types_and(torch.bfloat16),
        dtypesIfCUDA=floating_types_and(torch.half),
    ),

    ForeachFuncInfo(
        'trunc',
        dtypes=floating_types(),
        dtypesIfCPU=floating_types_and(torch.bfloat16),
        dtypesIfCUDA=floating_types_and(torch.half, torch.bfloat16),
    ),

    ForeachFuncInfo(
        'abs',
        dtypes=all_types_and_complex_and(torch.bfloat16, torch.half, torch.bool),
        dtypesIfCPU=all_types_and_complex_and(torch.bfloat16, torch.half),
        dtypesIfCUDA=all_types_and_complex_and(torch.bfloat16, torch.half, torch.bool),
        safe_casts_outputs=False,
        supports_forward_ad=True,
    ),
]

foreach_binary_op_db: List[OpInfo] = [
    ForeachFuncInfo(
        "add",
        dtypesIfCPU=all_types_and_complex_and(torch.bool, torch.bfloat16, torch.float16),
        dtypesIfCUDA=all_types_and_complex_and(torch.bool, torch.bfloat16, torch.float16),
        supports_alpha_param=True,
    ),
    ForeachFuncInfo(
        "sub",
        dtypesIfCPU=all_types_and_complex_and(torch.bool, torch.bfloat16, torch.float16),
        dtypesIfCUDA=all_types_and_complex_and(torch.bool, torch.bfloat16, torch.float16),
        supports_alpha_param=True,
    ),
    ForeachFuncInfo(
        "mul",
        dtypesIfCPU=all_types_and_complex_and(torch.bool, torch.bfloat16, torch.float16),
        dtypesIfCUDA=all_types_and_complex_and(torch.bool, torch.bfloat16, torch.float16),
    ),
    ForeachFuncInfo(
        "div",
        dtypesIfCPU=all_types_and_complex_and(torch.bool, torch.bfloat16, torch.float16),
        dtypesIfCUDA=all_types_and_complex_and(torch.bool, torch.bfloat16, torch.float16),
    ),
]

foreach_pointwise_op_db: List[ForeachFuncInfo] = [
    ForeachFuncInfo(
        "addcmul",
        dtypesIfCPU=all_types_and_complex(),
        dtypesIfCUDA=all_types_and_complex_and(torch.half, torch.bfloat16),
    ),
    ForeachFuncInfo(
        "addcdiv",
        dtypesIfCPU=all_types_and_complex(),
        dtypesIfCUDA=all_types_and_complex_and(torch.half, torch.bfloat16),
    ),
]

foreach_minmax_op_db: List[ForeachFuncInfo] = [
    ForeachFuncInfo(
        "maximum",
        dtypesIfCPU=all_types_and(torch.float16, torch.bfloat16, torch.bool),
        dtypesIfCUDA=all_types_and(torch.float16, torch.bool),
    ),
    ForeachFuncInfo(
        "minimum",
        dtypesIfCPU=all_types_and(torch.float16, torch.bfloat16, torch.bool),
        dtypesIfCUDA=all_types_and(torch.float16, torch.bool),
    ),
]

def reference_sign(x):
    if x.dtype == np.bool_:
        # `np.sign` doesn't support `bool`.
        # >>> np.sign(True)
        # ufunc 'sign' did not contain a loop
        # with signature matching types dtype('bool') -> dtype('bool')
        return np.sign(x, dtype=np.uint8).astype(np.bool_)
    return np.sign(x)


def reference_sgn(x):
    # NumPy doesn't have an equivalent to `torch.sgn` when the dtype is complex.
    # For complex inputs, `np.sign` returns sign(x.real) + 0j if x.real != 0 else sign(x.imag) + 0j.
    # while `torch.sgn` returns, 0 if abs(input) == 0 else input/abs(input)
    if x.dtype not in [np.complex64, np.complex128]:
        return reference_sign(x)

    out = (x / np.abs(x))
    if out.ndim == 0:
        # Handle x == 0 case
        if (x == 0):
            # Can't assign to np.complex object
            # So make a new one.
            return np.array(complex(0, 0), dtype=x.dtype)
        return out

    # Handle x == 0 case
    mask = (x == 0)
    out[mask] = complex(0, 0)
    return out


def reference_sigmoid(x):
    # 'scipy.special.expit' not supported for the input types
    if x.dtype in [np.complex64, np.complex128]:
        return (1 / (1 + np.exp(-x)))
    return scipy.special.expit(x)


def reference_logsigmoid(x):
    max_ = np.maximum(x.dtype.type(0), -x)
    z = np.exp(-max_) + np.exp(-x - max_)
    return -(max_ + np.log(z))


def reference_lgamma(x):
    # scipy.special.gammaln returns `-inf` when input is `-inf`.
    # While Pytorch, C and C++, all return `inf` when input is `-inf`.
    # Reference:
    # https://en.cppreference.com/w/cpp/numeric/math/lgamma
    # https://en.cppreference.com/w/c/numeric/math/lgamma

    # To handle the above discrepancy,
    # we replace -inf with inf so values
    # that were originally -inf map to inf as expected
    if x.dtype.kind == 'f':
        x = np.where(x == float('-inf'), np.array(float('inf'), dtype=x.dtype), x)

    out = scipy.special.gammaln(x)

    if x.dtype == np.float16:
        # `scipy.special.gammaln` returns output of float32 when input is float16,
        # while `torch.lgamma` preserves `float16`. But due to smaller range of float16,
        # Pytorch version outputs `inf` while SciPy returns finite values.
        out = out.astype(np.float16)

    return out

def reference_polygamma(x, n):
    # WEIRD `scipy.special.polygamma` behavior
    # >>> scipy.special.polygamma(0, np.array(501, dtype=np.float32)).dtype
    # dtype('float64')
    # >>> scipy.special.polygamma(0, np.array([501], dtype=np.float32)).dtype
    # dtype('float32')
    #
    # Thus we cast output to the default torch dtype.
    np_dtype = torch_to_numpy_dtype_dict[torch.get_default_dtype()]
    return scipy.special.polygamma(n, x).astype(np_dtype)


def reference_mvlgamma(x, d):
    if x.dtype == np.float16:
        return scipy.special.multigammaln(x, d).astype(np.float16)

    return scipy.special.multigammaln(x, d)

def reference_softplus(input, beta=1, threshold=20):
    non_linear = input * beta <= threshold
    output = input.copy()
    output[non_linear] = np.log(1 + np.exp(beta * input[non_linear])) / beta
    return output


def reference_one_hot(a: np.ndarray, num_classes: int = -1) -> np.ndarray:
    if num_classes == -1:
        num_classes = int(np.amax(a) + 1)

    idcs = a.reshape(-1) + np.arange(0, a.size, dtype=np.int64) * num_classes
    one_hot = np.zeros((a.size, num_classes), dtype=a.dtype)
    np.put(one_hot, idcs, 1)
    return one_hot.reshape(*a.shape, -1)


def reference_mse_loss(input, target, reduction="mean"):
    se = (input - target) ** 2
    if reduction == "mean":
        return np.mean(se)
    elif reduction == "sum":
        return np.sum(se)
    else:  # reduction == "none"
        return se


def wrapper_set_seed(op, input, *args, **kwargs):
    """Wrapper to set seed manually for some functions like dropout
    See: https://github.com/pytorch/pytorch/pull/62315#issuecomment-896143189 for more details.
    """
    torch.manual_seed(42)
    return op(input, *args, **kwargs)


def reference_layer_norm(inp: np.ndarray, normalized_shape: Tuple[int], weight=None, bias=None, eps=1e-5):
    feature_size = np.prod(normalized_shape)
    inp_view = inp.reshape(-1, feature_size)  # type: ignore[call-overload]
    mean = inp_view.mean(axis=-1, keepdims=True)
    var = inp_view.var(axis=-1, ddof=0, keepdims=True)
    Y = (inp_view - mean) / np.sqrt(var + eps)
    if weight is None and bias is not None:
        Y = Y + bias.reshape(-1)
    elif weight is not None and bias is None:
        Y = Y * weight.reshape(-1)
    elif weight is not None and bias is not None:
        Y = Y * weight.reshape(-1) + bias.reshape(-1)
    return Y.reshape(*inp.shape)


def gradcheck_wrapper_hermitian_input(op, input, *args, **kwargs):
    """Gradcheck wrapper for functions that take Hermitian matrices as input.

    They require a modified function because the finite-difference algorithm
    for calculating derivatives does not preserve the Hermitian property of the input.
    """
    return op(input + input.conj().transpose(-2, -1), *args, **kwargs)


def gradcheck_wrapper_triangular_input(op, *args, upper=False, idx=0, **kwargs):
    """Gradcheck wrpper for functions that take lower or upper triangular matrices as input.

    They require a modified function because the finite-difference algorithm
    for calculating derivatives does not preserve the triangular property of the input.
    `idx` is used to specific which `args[idx]` is to be triangularized.
    """
    triangular_arg = args[idx].triu() if upper else args[idx].tril()
    modified_args = args[:idx] + (triangular_arg,) + args[idx + 1:]
    return op(*modified_args, upper)


def reference_reduction_numpy(f, supports_keepdims=True):
    """Wraps a NumPy reduction operator.

    The wrapper function will forward dim and keepdim kwargs to the wrapped
    function as the NumPy equivalent axis and keepdims kwargs.

    Args:
        f: NumPy reduction operator to wrap
        supports_keepdims (bool, optional): Whether the NumPy operator accepts
            keepdims parameter. If it does not, the wrapper will manually unsqueeze
            the reduced dimensions if it was called with keepdim=True. Defaults to True.

    Returns:
        Wrapped function
    """
    @wraps(f)
    def wrapper(x: np.ndarray, *args, **kwargs):
        # Copy keys into a set
        keys = set(kwargs.keys())

        dim = kwargs.pop('dim', None)
        keepdim = kwargs.pop('keepdim', False)

        if 'dim' in keys:
            dim = tuple(dim) if isinstance(dim, Sequence) else dim

            # NumPy reductions don't accept dim=0 for scalar inputs
            # so we convert it to None if and only if dim is equivalent
            if x.ndim == 0 and dim in {0, -1, (0,), (-1,)}:
                kwargs['axis'] = None
            else:
                kwargs['axis'] = dim

        if 'keepdim' in keys and supports_keepdims:
            kwargs['keepdims'] = keepdim

        result = f(x, *args, **kwargs)

        # Unsqueeze reduced dimensions if NumPy does not support keepdims
        if keepdim and not supports_keepdims and x.ndim > 0:
            dim = list(range(x.ndim)) if dim is None else dim
            result = np.expand_dims(result, dim)

        return result

    return wrapper


def reference_std_var(f):
    """Forwards unbiased/correction kwargs as NumPy's equivalent ddof"""
    g = reference_reduction_numpy(f)

    @wraps(g)
    def wrapper(x: np.ndarray, *args, **kwargs):
        assert not ('unbiased' in kwargs and 'correction' in kwargs)

        if 'unbiased' in kwargs:
            kwargs['ddof'] = int(kwargs.pop('unbiased'))
        elif 'correction' in kwargs:
            kwargs['ddof'] = kwargs.pop('correction')

        return g(x, *args, **kwargs)

    return wrapper


def generate_std_var_kwargs(t: torch.Tensor, **kwargs):
    """Generates unbiased/correction kwargs for std/var operators"""
    yield ((), {'unbiased': True})
    yield ((), {'unbiased': False})

    # Currently, calling std with correction is only enabled when
    # both dim and keepdim are provided.
    if 'dim' in kwargs and 'keepdim' in kwargs:
        yield ((), {'correction': 0})
        yield ((), {'correction': 1})

        numel = torch.tensor(t.shape)[kwargs.get('dim')].prod()
        yield ((), {'correction': numel // 2})


# Operator database (sorted alphabetically)
op_db: List[OpInfo] = [
    UnaryUfuncInfo('abs',
                   aliases=('absolute', ),
                   ref=np.abs,
                   dtypes=all_types_and_complex_and(torch.half, torch.bfloat16),
                   dtypesIfCUDA=all_types_and_complex_and(torch.bool, torch.half, torch.bfloat16),
                   skips=(
                       DecorateInfo(unittest.skip("Skipped!"), 'TestUnaryUfuncs', 'test_reference_numerics_extremal',
                                    device_type='cpu', dtypes=[torch.cfloat, torch.cdouble]),
                       DecorateInfo(unittest.skip("Skipped!"), 'TestUnaryUfuncs', 'test_reference_numerics_hard',
                                    device_type='cpu', dtypes=[torch.cfloat]),
                       # Reference: https://github.com/pytorch/pytorch/issues/49224
                       DecorateInfo(unittest.skip("Skipped!"), 'TestUnaryUfuncs', 'test_reference_numerics_normal',
                                    dtypes=[torch.int8], active_if=TEST_WITH_ASAN),
                       # TODO: Fix test_out_arg_all_dtypes as torch.empty_like(expected_output) where expected_output=op(input)
                       # We can break the logic of the loop over all possible types but it is OK.
                       # https://github.com/pytorch/pytorch/blob/master/test/test_unary_ufuncs.py#L440-L449
                       DecorateInfo(unittest.skip("Skipped!"), 'TestUnaryUfuncs', 'test_out_arg_all_dtypes',
                                    dtypes=[torch.cfloat, torch.cdouble]),
                   ),
                   supports_inplace_autograd=False,
                   assert_autodiffed=True,
                   supports_forward_ad=True),
    # NOTE: CPU complex acos produces incorrect outputs (https://github.com/pytorch/pytorch/issues/42952)
    UnaryUfuncInfo('acos',
                   aliases=('arccos', ),
                   ref=np.arccos,
                   domain=(-1, 1),
                   handles_complex_extremals=False,
                   dtypes=all_types_and_complex_and(torch.bool, torch.bfloat16),
                   dtypesIfCUDA=all_types_and_complex_and(torch.bool, torch.half, torch.bfloat16),
                   # "rsqrt_cpu" not implemented for 'BFloat16'
                   backward_dtypesIfCPU=all_types_and_complex_and(torch.bool, torch.bfloat16),
                   assert_autodiffed=True,
                   supports_forward_ad=True,
                   decorators=(precisionOverride({torch.float16: 1e-2,
                                                  torch.bfloat16: 1e-1,
                                                  torch.complex64: 1e-2}),),
                   safe_casts_outputs=True,
                   skips=(
                       DecorateInfo(unittest.skip("Skipped!"), 'TestUnaryUfuncs', 'test_reference_numerics_hard',
                                    device_type='cpu', dtypes=[torch.cfloat, torch.cdouble]),
                       DecorateInfo(unittest.skip("Skipped!"), 'TestGradients', 'test_fn_grad',
                                    dtypes=[torch.cdouble], active_if=IS_WINDOWS),
                       DecorateInfo(unittest.skip("Skipped!"), 'TestGradients', 'test_method_grad',
                                    dtypes=[torch.cdouble], active_if=IS_WINDOWS),
                       DecorateInfo(unittest.skip("Skipped!"), 'TestGradients', 'test_inplace_grad',
                                    dtypes=[torch.cdouble], active_if=IS_WINDOWS),
                       DecorateInfo(unittest.skip("Skipped!"), 'TestGradients', 'test_forward_mode_AD',
                                    dtypes=[torch.cdouble], active_if=IS_WINDOWS),
                       DecorateInfo(unittest.skip("Skipped!"), 'TestGradients', 'test_inplace_forward_mode_AD',
                                    dtypes=[torch.cdouble], active_if=IS_WINDOWS),
                   )),
    # NOTE: the derivative for inplace acosh is not implemented
    UnaryUfuncInfo('acosh',
                   aliases=('arccosh', ),
                   ref=np.arccosh,
                   domain=(1, None),
                   dtypes=all_types_and_complex_and(torch.bool),
                   dtypesIfCPU=all_types_and_complex_and(torch.bool, torch.bfloat16),
                   dtypesIfCUDA=all_types_and_complex_and(torch.bool, torch.half, torch.bfloat16),
                   # "rsqrt_cuda" not implemented for 'BFloat16'
                   backward_dtypesIfCUDA=all_types_and_complex_and(torch.bool, torch.half, torch.bfloat16),
                   safe_casts_outputs=True,
                   decorators=(precisionOverride({torch.bfloat16: 5e-2}),),
                   supports_inplace_autograd=False,
                   supports_forward_ad=True,
                   skips=(
                       DecorateInfo(unittest.skip("Skipped!"), 'TestUnaryUfuncs', 'test_reference_numerics_extremal',
                                    device_type='cpu', dtypes=[torch.cfloat, torch.cdouble]),
                       DecorateInfo(unittest.skip("Skipped!"), 'TestUnaryUfuncs', 'test_reference_numerics_hard',
                                    device_type='cpu', dtypes=[torch.cfloat, torch.cdouble]),
                       DecorateInfo(unittest.skip("Skipped!"), 'TestUnaryUfuncs', 'test_reference_numerics_extremal',
                                    device_type='cuda', dtypes=[torch.cdouble],
                                    active_if=IS_WINDOWS),
                       DecorateInfo(unittest.skip("Skipped!"), 'TestUnaryUfuncs', 'test_reference_numerics_hard',
                                    device_type='cuda', dtypes=[torch.cdouble],
                                    active_if=IS_WINDOWS),
                       DecorateInfo(unittest.skip("Skipped!"), 'TestUnaryUfuncs', 'test_reference_numerics_normal',
                                    device_type='cuda', dtypes=[torch.cdouble],
                                    active_if=IS_WINDOWS),
                       # Reference: https://github.com/pytorch/pytorch/issues/50692
                       DecorateInfo(unittest.skip("Skipped!"), 'TestGradients', 'test_fn_grad',
                                    device_type='cuda', dtypes=[torch.cdouble], active_if=IS_WINDOWS),
                       DecorateInfo(unittest.skip("Skipped!"), 'TestGradients', 'test_method_grad',
                                    device_type='cuda', dtypes=[torch.cdouble], active_if=IS_WINDOWS),
                       DecorateInfo(unittest.skip("Skipped!"), 'TestGradients', 'test_forward_mode_AD',
                                    dtypes=[torch.cdouble]),
                   )),
    BinaryUfuncInfo('add',
                    # NumPy has no builtin reference for the alpha kwarg, but it is easy enough to emulate
                    ref=lambda input, other, *, alpha=1: np.add(input, np.multiply(alpha, other)),
                    dtypes=all_types_and_complex_and(torch.bool, torch.bfloat16, torch.float16),
                    assert_autodiffed=True,
                    sample_inputs_func=partial(sample_inputs_add_sub, alpha=2),
                    supports_inplace_autograd=False,
                    supports_forward_ad=True),
    BinaryUfuncInfo('mul',
                    aliases=('multiply',),
                    dtypes=all_types_and_complex_and(torch.float16, torch.bfloat16, torch.bool),
                    assert_autodiffed=True,
                    supports_forward_ad=True,
                    sample_inputs_func=sample_inputs_binary_pwise),
    BinaryUfuncInfo('sub',
                    # NumPy has no builtin reference for the alpha kwarg, but it is easy enough to emulate
                    ref=lambda input, other, *, alpha=1: np.subtract(input, np.multiply(alpha, other)),
                    aliases=('subtract',),
                    dtypes=all_types_and_complex_and(torch.bfloat16, torch.float16),
                    assert_autodiffed=True,
                    supports_forward_ad=True,
                    sample_inputs_func=partial(sample_inputs_add_sub, alpha=2),
                    supports_inplace_autograd=False),
    OpInfo('addmm',
           # This addmm OpInfo is for when alpha and beta are not both equal to 1.
           # alpha=beta=1 is tested in the following opinfo, because that special case will
           # trigger addmm being decomposed by a jit pass.
           dtypes=floating_and_complex_types_and(torch.float16),
           dtypesIfCPU=all_types_and_complex_and(torch.float16, torch.bfloat16),
           dtypesIfROCM=floating_and_complex_types_and(torch.float16, torch.bfloat16),
           dtypesIfCUDA=floating_and_complex_types_and(torch.float16, *[torch.bfloat16] if CUDA11OrLater else []),
           assert_autodiffed=True,
           supports_inplace_autograd=False,
           supports_forward_ad=True,
           gradcheck_nondet_tol=GRADCHECK_NONDET_TOL,
           sample_inputs_func=sample_inputs_addmm),
    OpInfo('addmm',
           # When alpha=beta=1 as compile-time constants, JIT will decompose addmm into mm and add.
           variant_test_name='decomposed',
           dtypes=floating_and_complex_types_and(torch.float16),
           dtypesIfCPU=all_types_and_complex_and(torch.float16, torch.bfloat16),
           dtypesIfROCM=floating_and_complex_types_and(torch.float16, torch.bfloat16),
           dtypesIfCUDA=floating_and_complex_types_and(torch.float16, *[torch.bfloat16] if CUDA11OrLater else []),
           assert_autodiffed=True,
           supports_inplace_autograd=False,
           supports_forward_ad=True,
           gradcheck_nondet_tol=GRADCHECK_NONDET_TOL,
           autodiff_nonfusible_nodes=['aten::add', 'aten::mm'],
           sample_inputs_func=partial(sample_inputs_addmm, alpha=1, beta=1)),
    OpInfo('addmv',
           dtypes=floating_types(),
           dtypesIfCPU=all_types_and_complex_and(torch.bfloat16),
           dtypesIfCUDA=floating_types_and(torch.float16, torch.complex64, torch.complex128,
                                           *[torch.bfloat16] if CUDA11OrLater else []),
           dtypesIfROCM=floating_types_and(torch.half),
           supports_inplace_autograd=False,
           supports_forward_ad=True,
           sample_inputs_func=sample_inputs_addmv),
    OpInfo('addbmm',
           ref=lambda M, batch1, batch2, beta=1, alpha=1: np.add(np.multiply(np.asarray(beta, dtype=M.dtype), M),
                                                                 np.multiply(np.asarray(alpha, dtype=batch1.dtype),
                                                                             np.sum(np.matmul(batch1, batch2), axis=0))),
           dtypes=floating_types(),
           dtypesIfCPU=all_types_and_complex_and(torch.float16, torch.bfloat16),
           dtypesIfCUDA=floating_and_complex_types_and(torch.float16, *[torch.bfloat16] if CUDA11OrLater else []),
           backward_dtypesIfCUDA=floating_and_complex_types_and(torch.float16, *[torch.bfloat16] if SM53OrLater else []),
           dtypesIfROCM=floating_types_and(torch.half),
           backward_dtypesIfROCM=floating_types_and(torch.half),
           supports_forward_ad=True,
           decorators=[
               DecorateInfo(
                   toleranceOverride({torch.float32: tol(atol=1.3e-05, rtol=1.3e-05),
                                      torch.complex64: tol(atol=1e-05, rtol=1.2e-03)}),
                   'TestCommon', 'test_reference_testing')],
           skips=(
               # FIXME: bfloat16 backward support likely depends on CUDA11+
               #   and SM53+
               DecorateInfo(unittest.skip("Skipped!"), 'TestCommon', 'test_dtypes', active_if=IS_WINDOWS),
               # addbmm does not correctly warn when resizing out= inputs
               DecorateInfo(unittest.skip("Skipped!"), 'TestCommon', 'test_out'),
               # https://github.com/pytorch/pytorch/issues/55907
               DecorateInfo(unittest.skip("Skipped!"), 'TestCommon', 'test_variant_consistency_eager'),
           ),
           sample_inputs_func=sample_inputs_addbmm),
    OpInfo('baddbmm',
           dtypes=floating_types_and(torch.half),
           dtypesIfCPU=all_types_and_complex_and(torch.float16, torch.bfloat16),
           dtypesIfCUDA=floating_types_and(torch.float16, torch.complex64, torch.complex128,
                                           *[torch.bfloat16] if CUDA11OrLater else []),
           backward_dtypesIfCUDA=floating_types_and(torch.float16,
                                                    *[torch.bfloat16] if SM53OrLater else [],
                                                    torch.complex64, torch.complex128),
           supports_forward_ad=True,
           decorators=[
               DecorateInfo(
                   toleranceOverride({torch.complex64: tol(atol=1e-05, rtol=1.2e-03)}),
                   'TestCommon', 'test_variant_consistency_eager', device_type='cuda'),
               DecorateInfo(
                   toleranceOverride({torch.complex64: tol(atol=1e-05, rtol=1.2e-03)}),
                   'TestMathBits', 'test_conj_view', device_type='cuda')],
           skips=(
               # FIXME: bfloat16 backward support likely depends on CUDA11+
               #   and SM53+
               DecorateInfo(unittest.skip("Skipped!"), 'TestCommon', 'test_dtypes', active_if=IS_WINDOWS),
           ),
           sample_inputs_func=sample_inputs_baddbmm),
    OpInfo('dot',
           dtypes=all_types_and_complex_and(torch.float16, torch.bfloat16),
           dtypesIfCUDA=floating_and_complex_types_and(torch.float16, *[torch.bfloat16] if CUDA11OrLater else []),
           assert_autodiffed=True,
           sample_inputs_func=sample_inputs_dot_vdot,
           supports_forward_ad=True,
           ),
    OpInfo('vdot',
           dtypes=all_types_and_complex_and(torch.float16, torch.bfloat16),
           dtypesIfCUDA=floating_and_complex_types_and(torch.float16, *[torch.bfloat16] if CUDA11OrLater else []),
           sample_inputs_func=sample_inputs_dot_vdot,
           supports_forward_ad=True,
           ),
    OpInfo('bmm',
           dtypes=all_types_and_complex_and(torch.bfloat16, torch.float16),
           dtypesIfCUDA=floating_and_complex_types_and(torch.float16, *[torch.bfloat16] if CUDA11OrLater else []),
           backward_dtypesIfCUDA=floating_and_complex_types_and(torch.float16, *[torch.bfloat16] if SM53OrLater else []),
           assert_autodiffed=True,
           supports_forward_ad=True,
           skips=(
               # FIXME: bfloat16 backward support likely depends on CUDA11+
               #   and SM53+
               DecorateInfo(unittest.skip("Skipped!"), 'TestCommon', 'test_dtypes', active_if=IS_WINDOWS),
           ),
           sample_inputs_func=sample_inputs_bmm),
    OpInfo('mv',
           dtypes=all_types_and_complex_and(torch.bfloat16),
           dtypesIfCUDA=floating_and_complex_types_and(torch.float16, *[torch.bfloat16] if CUDA11OrLater else []),
           skips=(
               # bmm does not correctly warn when resizing out= inputs
               DecorateInfo(unittest.skip("Skipped!"), 'TestCommon', 'test_out'),),
           assert_autodiffed=True,
           sample_inputs_func=sample_inputs_mv),
    OpInfo('addr',
           dtypes=all_types_and_complex_and(torch.bool, torch.bfloat16, torch.float16),
           backward_dtypes=all_types_and_complex_and(torch.bool, torch.bfloat16),
           backward_dtypesIfCUDA=all_types_and_complex_and(torch.bool, torch.float16, *[torch.bfloat16] if CUDA11OrLater else []),
           # Reference: https://github.com/pytorch/pytorch/issues/50747
           supports_inplace_autograd=False,
           supports_forward_ad=True,
           skips=(
               # Reference: https://github.com/pytorch/pytorch/issues/50747
               DecorateInfo(unittest.skip("Skipped!"), 'TestCommon', 'test_variant_consistency_eager',
                            dtypes=all_types_and_complex_and(torch.bool, torch.bfloat16, torch.float16)),
           ),
           sample_inputs_func=sample_inputs_addr,
           gradcheck_nondet_tol=GRADCHECK_NONDET_TOL),
    OpInfo('addcmul',
           dtypes=all_types_and_complex(),
           dtypesIfCPU=all_types_and_complex_and(torch.bfloat16),
           dtypesIfCUDA=all_types_and_complex_and(torch.float16, torch.bfloat16),
           assert_autodiffed=True,
           supports_forward_ad=True,
           supports_inplace_autograd=False,
           skips=(
               # TODO: update sample inputs with for_inplace_variant kwarg to support this test
               DecorateInfo(unittest.skip("Skipped!"), 'TestCommon', 'test_variant_consistency_eager'),),
           sample_inputs_func=sample_inputs_addcmul_addcdiv),
    OpInfo('addcdiv',
           dtypes=floating_and_complex_types(),
           dtypesIfCPU=floating_and_complex_types_and(torch.bfloat16),
           dtypesIfCUDA=floating_and_complex_types_and(torch.float16, torch.bfloat16),
           supports_inplace_autograd=False,
           supports_forward_ad=True,
           skips=(
               # TODO: update sample inputs with for_inplace_variant kwarg to support this test
               DecorateInfo(unittest.skip("Skipped!"), 'TestCommon', 'test_variant_consistency_eager'),),
           sample_inputs_func=sample_inputs_addcmul_addcdiv),
    UnaryUfuncInfo('asin',
                   aliases=('arcsin', ),
                   ref=np.arcsin,
                   domain=(-1, 1),
                   supports_sparse=True,
                   supports_forward_ad=True,
                   safe_casts_outputs=True,
                   dtypes=all_types_and_complex_and(torch.bool, torch.bfloat16),
                   dtypesIfCUDA=all_types_and_complex_and(torch.bool, torch.half, torch.bfloat16),
                   assert_autodiffed=True,
                   decorators=[
                       DecorateInfo(
                           toleranceOverride({torch.float16: tol(atol=1e-05, rtol=1e-03)}),
                           'TestUnaryUfuncs', device_type='cuda'),
                       precisionOverride({torch.bfloat16: 1e-2}),
                   ],
                   skips=(
                       DecorateInfo(unittest.skip("Skipped!"), 'TestUnaryUfuncs', 'test_reference_numerics_extremal',
                                    device_type='cpu', dtypes=[torch.cfloat, torch.cdouble]),
                       DecorateInfo(unittest.skip("Skipped!"), 'TestUnaryUfuncs', 'test_reference_numerics_hard',
                                    device_type='cpu', dtypes=[torch.cfloat, torch.cdouble]),
                       DecorateInfo(unittest.skip("Skipped!"), 'TestUnaryUfuncs', 'test_reference_numerics_extremal',
                                    device_type='cuda', dtypes=[torch.cdouble],
                                    active_if=IS_WINDOWS),
                       DecorateInfo(unittest.skip("Skipped!"), 'TestUnaryUfuncs', 'test_reference_numerics_hard',
                                    device_type='cuda', dtypes=[torch.cdouble],
                                    active_if=IS_WINDOWS),
                   )),
    # NOTE: derivative for inplace asinh is not implemented
    UnaryUfuncInfo('asinh',
                   aliases=('arcsinh', ),
                   ref=np.arcsinh,
                   dtypes=all_types_and_complex_and(torch.bool),
                   dtypesIfCPU=all_types_and_complex_and(torch.bool, torch.bfloat16),
                   dtypesIfCUDA=all_types_and_complex_and(torch.bool, torch.half, torch.bfloat16),
                   safe_casts_outputs=True,
                   decorators=(precisionOverride({torch.bfloat16: 5e-2}),),
                   supports_inplace_autograd=False,
                   supports_forward_ad=True,
                   skips=(
                       DecorateInfo(unittest.skip("Skipped!"), 'TestUnaryUfuncs', 'test_reference_numerics_extremal',
                                    device_type='cpu', dtypes=[torch.cfloat, torch.cdouble]),
                       DecorateInfo(unittest.skip("Skipped!"), 'TestUnaryUfuncs', 'test_reference_numerics_hard',
                                    device_type='cpu', dtypes=[torch.cfloat, torch.cdouble]),
                       DecorateInfo(unittest.skip("Skipped!"), 'TestUnaryUfuncs', 'test_reference_numerics_normal',
                                    device_type='cpu', dtypes=[torch.cfloat, torch.cdouble]),
                       DecorateInfo(unittest.skip("Skipped!"), 'TestUnaryUfuncs', 'test_reference_numerics_extremal',
                                    device_type='cuda', dtypes=[torch.cdouble],
                                    active_if=IS_WINDOWS),
                       DecorateInfo(unittest.skip("Skipped!"), 'TestUnaryUfuncs', 'test_reference_numerics_hard',
                                    device_type='cuda', dtypes=[torch.cdouble],
                                    active_if=IS_WINDOWS),
                       # Complex gradcheck tests asinh at points 0 + ix for x > 1 which are points
                       # where asinh is not differentiable
                       DecorateInfo(unittest.skip("Skipped!"), 'TestGradients', 'test_forward_mode_AD',
                                    dtypes=complex_types()),
                   )),
    UnaryUfuncInfo('atan',
                   aliases=('arctan', ),
                   ref=np.arctan,
                   dtypes=all_types_and_complex_and(torch.bool, torch.bfloat16),
                   dtypesIfCUDA=all_types_and_complex_and(torch.bool, torch.half, torch.bfloat16),
                   assert_autodiffed=True,
                   supports_forward_ad=True,
                   decorators=(precisionOverride({torch.bfloat16: 1e-2}),),
                   safe_casts_outputs=True,
                   skips=(
                       DecorateInfo(unittest.skip("Skipped!"), 'TestUnaryUfuncs', 'test_reference_numerics_extremal',
                                    device_type='cpu', dtypes=[torch.cfloat, torch.cdouble]),
                       DecorateInfo(unittest.skip("Skipped!"), 'TestUnaryUfuncs', 'test_reference_numerics_hard',
                                    device_type='cpu', dtypes=[torch.cfloat, torch.cdouble]),
                       DecorateInfo(unittest.skip("Skipped!"), 'TestUnaryUfuncs', 'test_reference_numerics_normal',
                                    device_type='cpu', dtypes=[torch.cfloat, torch.cdouble]),
                       DecorateInfo(unittest.skip("Skipped!"), 'TestUnaryUfuncs', 'test_reference_numerics_extremal',
                                    device_type='cuda', dtypes=[torch.cfloat, torch.cdouble],
                                    active_if=IS_WINDOWS),
                       DecorateInfo(unittest.skip("Skipped!"), 'TestUnaryUfuncs', 'test_reference_numerics_hard',
                                    device_type='cuda', dtypes=[torch.cfloat, torch.cdouble],
                                    active_if=IS_WINDOWS),
                       DecorateInfo(unittest.skip("Skipped!"), 'TestUnaryUfuncs', 'test_reference_numerics_normal',
                                    device_type='cuda', dtypes=[torch.cfloat, torch.cdouble],
                                    active_if=IS_WINDOWS),
                   )),
    OpInfo('atan2',
           dtypes=all_types_and(torch.bool),
           dtypesIfCPU=all_types_and(torch.bool),
           dtypesIfCUDA=all_types_and(torch.bool, torch.half, torch.bfloat16),
           sample_inputs_func=sample_inputs_atan2,
           ),
    UnaryUfuncInfo('atanh',
                   aliases=('arctanh', ),
                   ref=np.arctanh,
                   domain=(-1, 1),
                   dtypes=all_types_and_complex_and(torch.bool),
                   dtypesIfCPU=all_types_and_complex_and(torch.bool, torch.bfloat16),
                   dtypesIfCUDA=all_types_and_complex_and(torch.bool, torch.half, torch.bfloat16),
                   safe_casts_outputs=True,
                   decorators=(precisionOverride({torch.bfloat16: 1e-2}),),
                   supports_inplace_autograd=False,
                   supports_forward_ad=True,
                   skips=(
                       DecorateInfo(unittest.skip("Skipped!"), 'TestUnaryUfuncs', 'test_reference_numerics_normal',
                                    device_type='cpu', dtypes=[torch.cfloat]),
                       DecorateInfo(unittest.skip("Skipped!"), 'TestUnaryUfuncs', 'test_reference_numerics_extremal',
                                    device_type='cpu', dtypes=[torch.cfloat, torch.cdouble]),
                       DecorateInfo(unittest.skip("Skipped!"), 'TestUnaryUfuncs', 'test_reference_numerics_hard',
                                    device_type='cpu', dtypes=[torch.cfloat, torch.cdouble]),
                       DecorateInfo(unittest.skip("Skipped!"), 'TestUnaryUfuncs', 'test_reference_numerics_extremal',
                                    device_type='cuda', dtypes=[torch.cfloat, torch.cdouble],
                                    active_if=IS_WINDOWS),
                       DecorateInfo(unittest.skip("Skipped!"), 'TestUnaryUfuncs', 'test_reference_numerics_hard',
                                    device_type='cuda', dtypes=[torch.cfloat],
                                    active_if=IS_WINDOWS),
                   )),
    OpInfo('broadcast_to',
           dtypes=all_types_and_complex_and(torch.bool, torch.float16, torch.bfloat16),
           supports_out=False,
           supports_forward_ad=True,
           sample_inputs_func=sample_inputs_broadcast_to),
    OpInfo('broadcast_tensors',
           dtypes=all_types_and_complex_and(torch.bool, torch.float16, torch.bfloat16),
           supports_out=False,
           supports_forward_ad=True,
           skips=(
               # JIT does not support variadic tensors.
               DecorateInfo(unittest.skip("Skipped!"), 'TestJit', 'test_variant_consistency_jit', dtypes=[torch.float32]),
           ),
           sample_inputs_func=sample_inputs_broadcast_tensors),
    OpInfo('block_diag',
           dtypes=all_types_and_complex_and(torch.bool, torch.float16, torch.bfloat16),
           supports_out=False,
           supports_forward_ad=True,
           skips=(
               # JIT does not support variadic tensors.
               DecorateInfo(unittest.skip("Skipped!"), 'TestJit', 'test_variant_consistency_jit', dtypes=[torch.float32]),
           ),
           sample_inputs_func=sample_inputs_block_diag),
    OpInfo('bitwise_and',
           dtypes=integral_types_and(torch.bool),
           supports_autograd=False,
           sample_inputs_func=sample_inputs_binary_pwise),
    UnaryUfuncInfo('bitwise_not',
                   ref=np.bitwise_not,
                   dtypes=integral_types_and(torch.bool),
                   supports_autograd=False),
    OpInfo('bitwise_left_shift',
           op=torch.bitwise_left_shift,
           dtypesIfCPU=all_types(),
           dtypesIfCUDA=all_types_and(torch.float16, torch.bfloat16),
           supports_autograd=False,
           sample_inputs_func=sample_inputs_bitwise_shift),
    OpInfo('bitwise_right_shift',
           op=torch.bitwise_right_shift,
           dtypesIfCPU=all_types(),
           dtypesIfCUDA=all_types_and(torch.float16, torch.bfloat16),
           supports_autograd=False,
           sample_inputs_func=sample_inputs_bitwise_shift),
    OpInfo('cdist',
           dtypes=floating_types(),
           supports_out=False,
           supports_gradgrad=False,
           assert_autodiffed=False,
           sample_inputs_func=sample_inputs_cdist,
           ),
    UnaryUfuncInfo('ceil',
                   ref=np.ceil,
                   dtypes=floating_types_and(torch.bfloat16),
                   dtypesIfCUDA=floating_types_and(torch.half, torch.bfloat16),
                   supports_forward_ad=True,
                   assert_autodiffed=True),
    OpInfo('cholesky',
           dtypes=floating_and_complex_types(),
           check_batched_gradgrad=False,
           sample_inputs_func=sample_inputs_linalg_cholesky,
           gradcheck_wrapper=gradcheck_wrapper_hermitian_input,
           decorators=[skipCUDAIfNoMagma, skipCUDAIfRocm, skipCPUIfNoLapack],
           skips=(
               # Gradcheck for complex generates invalid inputs for this function
               DecorateInfo(unittest.skip("Skipped!"), 'TestGradients', 'test_forward_mode_AD', dtypes=complex_types()),)),
    OpInfo('cholesky_inverse',
           dtypes=floating_and_complex_types(),
           backward_dtypes=floating_types(),
           # TODO: RuntimeError: cholesky_inverse does not support automatic differentiation for outputs
           # with complex dtype.
           check_batched_gradgrad=False,
           sample_inputs_func=sample_inputs_linalg_cholesky_inverse,
           gradcheck_wrapper=gradcheck_wrapper_triangular_input,
           decorators=[skipCUDAIfNoMagma, skipCPUIfNoLapack],
           skips=(
               # TODO: FIXME: cholesky_inverse throws an error in forward when requires_grad=True
               #   for complex tensors
               DecorateInfo(unittest.skip("Skipped!"), 'TestCommon', 'test_dtypes'),
               # cholesky_inverse does not correctly warn when resizing out= inputs
               DecorateInfo(unittest.skip("Skipped!"), 'TestCommon', 'test_out'),)),
    OpInfo('cholesky_solve',
           op=torch.cholesky_solve,
           dtypes=floating_and_complex_types(),
           sample_inputs_func=sample_inputs_cholesky_solve,
           check_batched_gradgrad=False,
           supports_forward_ad=True,
           gradcheck_wrapper=lambda *args, **kwargs: gradcheck_wrapper_triangular_input(*args, idx=1, **kwargs),
           decorators=[skipCUDAIfNoMagma, skipCUDAIfRocm, skipCPUIfNoLapack],
           skips=(
               # cholesky_solve does not correctly warn when resizing out= inputs
               DecorateInfo(unittest.skip("Skipped!"), 'TestCommon', 'test_out'),
               # Gradcheck for complex generates invalid inputs for this function, i.e. NaNs.
               DecorateInfo(unittest.skip("Skipped!"), 'TestGradients', 'test_forward_mode_AD', dtypes=complex_types()),)),
    OpInfo('chunk',
           dtypes=all_types_and_complex_and(torch.bool, torch.bfloat16, torch.float16),
           sample_inputs_func=sample_inputs_chunk,
           supports_out=False),
    OpInfo('clone',
           dtypes=all_types_and_complex_and(torch.bool, torch.bfloat16, torch.float16),
           sample_inputs_func=sample_inputs_clone,
           supports_forward_ad=True,
           supports_out=False),
    OpInfo('contiguous',
           op=lambda x, *args, **kwargs: x.contiguous(*args, **kwargs),
           dtypes=all_types_and_complex_and(torch.bool, torch.bfloat16, torch.float16),
           sample_inputs_func=sample_inputs_contiguous,
           supports_forward_ad=True,
           autodiff_fusible_nodes=['aten::contiguous'],
           assert_jit_shape_analysis=True,
           supports_out=False),
    OpInfo('symeig',
           dtypes=floating_and_complex_types(),
           check_batched_gradgrad=False,
           sample_inputs_func=sample_inputs_symeig,
           gradcheck_wrapper=gradcheck_wrapper_hermitian_input,
           decorators=[skipCUDAIfNoMagma, skipCUDAIfRocm, skipCPUIfNoLapack]),
    # NOTE: clamp has seperate opinfos for scalar min/max (unary op) vs. tensors
    OpInfo('clamp',
           aliases=('clip',),
           dtypes=all_types_and(torch.half, torch.bfloat16),
           dtypesIfCPU=all_types_and(torch.bfloat16),
           dtypesIfCUDA=all_types_and(torch.half, torch.bfloat16),
           assert_autodiffed=True,
           sample_inputs_func=sample_inputs_clamp),
    UnaryUfuncInfo('clamp',
                   variant_test_name='scalar',
                   aliases=('clip', ),
                   decorators=(precisionOverride({torch.bfloat16: 7e-2, torch.float16: 1e-2}),),
                   ref=np.clip,
                   dtypes=all_types_and(torch.bfloat16),
                   dtypesIfCUDA=all_types_and(torch.half, torch.bfloat16),
                   assert_autodiffed=True,
                   supports_forward_ad=True,
                   skips=(
                       # Reference: https://github.com/pytorch/pytorch/issues/54841
                       DecorateInfo(unittest.skip("Skipped!"), 'TestUnaryUfuncs', 'test_reference_numerics_extremal',
                                    device_type='cpu', dtypes=[torch.bfloat16]),
                   ),
                   sample_kwargs=sample_kwargs_clamp_scalar,
                   sample_inputs_func=sample_inputs_clamp_scalar),
    UnaryUfuncInfo('positive',
                   ref=np.positive,
                   dtypes=all_types_and_complex_and(torch.half, torch.bfloat16),
                   supports_out=False,
                   supports_forward_ad=True,
                   ),
    UnaryUfuncInfo('conj',
                   ref=np.conj,
                   dtypes=all_types_and_complex_and(torch.bool,
                                                    torch.bfloat16, torch.half),
                   supports_sparse=True,
                   supports_forward_ad=True,
                   supports_out=False),
    UnaryUfuncInfo('conj_physical',
                   ref=np.conj,
                   dtypes=all_types_and_complex_and(torch.bool,
                                                    torch.bfloat16, torch.half),
                   supports_forward_ad=True,
                   skips=(
                       DecorateInfo(unittest.skip("Skipped!"), 'TestJit', 'test_variant_consistency_jit', dtypes=(torch.float32, )),
                   )),
    OpInfo('resolve_conj',
           dtypes=all_types_and_complex_and(torch.bool, torch.half, torch.bfloat16),
           sample_inputs_func=sample_inputs_view_as_real,
           supports_forward_ad=True,
           supports_out=False,
           ),
    OpInfo('resolve_neg',
           dtypes=all_types_and_complex_and(torch.bool, torch.half, torch.bfloat16),
           sample_inputs_func=sample_inputs_view_as_real,
           supports_forward_ad=True,
           supports_out=False,
           ),
    OpInfo('view_as_real',
           dtypes=complex_types(),
           supports_forward_ad=True,
           sample_inputs_func=sample_inputs_view_as_real,
           test_conjugated_samples=False,
           ),
    OpInfo('view_as_complex',
           dtypes=floating_types_and(torch.half),
           supports_out=False,
           supports_forward_ad=True,
           test_neg_view=False,
           sample_inputs_func=sample_inputs_view_as_complex),
    OpInfo('complex',
           dtypes=floating_types(),
           sample_inputs_func=sample_inputs_complex,
           supports_forward_ad=True,
           ),
    OpInfo('copysign',
           dtypes=all_types_and(torch.bool, torch.half, torch.bfloat16),
           sample_inputs_func=sample_inputs_copysign,
           supports_inplace_autograd=False,
           supports_forward_ad=True,
           ),
    OpInfo('corrcoef',
           dtypes=all_types_and_complex(),
           dtypesIfCUDA=all_types_and_complex_and(torch.half, *[torch.bfloat16] if CUDA11OrLater else []),
           sample_inputs_func=sample_inputs_corrcoef,
           supports_out=False),
    UnaryUfuncInfo('cos',
                   ref=np.cos,
                   dtypes=all_types_and_complex_and(torch.bool, torch.bfloat16),
                   dtypesIfCUDA=all_types_and_complex_and(torch.bool, torch.half, torch.bfloat16),
                   assert_autodiffed=True,
                   handles_large_floats=False,
                   safe_casts_outputs=True,
                   supports_forward_ad=True,
                   decorators=(precisionOverride({torch.bfloat16: 1e-2}),),
                   skips=(
                       DecorateInfo(unittest.skip("Skipped!"), 'TestUnaryUfuncs', 'test_reference_numerics_extremal',
                                    dtypes=[torch.cfloat, torch.cdouble], active_if=IS_WINDOWS),
                       DecorateInfo(unittest.skip("Skipped!"), 'TestUnaryUfuncs', 'test_reference_numerics_extremal',
                                    device_type='cpu',
                                    dtypes=[torch.cfloat, torch.cdouble], active_if=IS_MACOS),
                   )),
    UnaryUfuncInfo('cosh',
                   ref=np_unary_ufunc_integer_promotion_wrapper(np.cosh),
                   dtypes=all_types_and_complex_and(torch.bool),
                   dtypesIfCPU=all_types_and_complex_and(torch.bool, torch.bfloat16),
                   dtypesIfCUDA=all_types_and_complex_and(torch.bool, torch.half, torch.bfloat16),
                   safe_casts_outputs=True,
                   assert_autodiffed=True,
                   supports_forward_ad=True,
                   skips=(
                       # Reference: https://github.com/pytorch/pytorch/issues/48641
                       DecorateInfo(unittest.skip("Skipped!"), 'TestUnaryUfuncs', 'test_reference_numerics_hard',
                                    device_type='cpu', dtypes=[torch.int8]),
                       DecorateInfo(unittest.skip("Skipped!"), 'TestUnaryUfuncs', 'test_reference_numerics_extremal',
                                    dtypes=[torch.cfloat, torch.cdouble], active_if=IS_WINDOWS),
                       DecorateInfo(unittest.skip("Skipped!"), 'TestUnaryUfuncs', 'test_reference_numerics_hard',
                                    dtypes=[torch.cfloat, torch.cdouble], active_if=IS_WINDOWS),
                       DecorateInfo(unittest.skip("Skipped!"), 'TestUnaryUfuncs', 'test_reference_numerics_extremal',
                                    device_type='cpu',
                                    dtypes=[torch.cfloat, torch.cdouble], active_if=IS_MACOS),
                       DecorateInfo(unittest.skip("Skipped!"), 'TestUnaryUfuncs', 'test_reference_numerics_hard',
                                    device_type='cpu',
                                    dtypes=[torch.cfloat, torch.cdouble], active_if=IS_MACOS),
                   )),
    OpInfo('cov',
           dtypes=all_types_and_complex_and(torch.half, torch.bfloat16),
           dtypesIfCUDA=all_types_and_complex_and(torch.half, *[torch.bfloat16] if CUDA11OrLater else []),
           backward_dtypesIfCUDA=all_types_and_complex_and(torch.half, *[torch.bfloat16] if CUDA11OrLater else []),
           sample_inputs_func=sample_inputs_cov,
           supports_out=False,
           supports_forward_ad=True,
           # JIT test not working for tensor kwargs (https://github.com/pytorch/pytorch/issues/58507)
           skips=(DecorateInfo(unittest.skip("Skipped!"), 'TestJit', 'test_variant_consistency_jit'),)),
    OpInfo('cross',
           dtypes=all_types_and_complex(),
           dtypesIfCPU=all_types_and_complex_and(torch.bfloat16),
           dtypesIfCUDA=all_types_and_complex_and(torch.half),
           sample_inputs_func=sample_inputs_cross,
           supports_forward_ad=True,
           skips=(
               # AssertionError: UserWarning not triggered :
               # Resized a non-empty tensor but did not warn about it.
               DecorateInfo(unittest.skip("Skipped!"), 'TestCommon', 'test_out'),
           )),
    OpInfo('cumsum',
           dtypesIfCPU=all_types_and_complex(),
           dtypesIfCUDA=all_types_and_complex_and(torch.half, torch.bfloat16),
           supports_forward_ad=True,
           skips=(
               # cumsum does not handle correctly out= dtypes
               DecorateInfo(unittest.skip("Skipped!"), 'TestCommon', 'test_out'),
           ),
           sample_inputs_func=sample_inputs_cumulative_ops),
    OpInfo('cumprod',
           dtypes=all_types_and_complex(),
           dtypesIfCUDA=all_types_and_complex_and(torch.float16, torch.bfloat16),
           supports_forward_ad=True,
           skips=(
               # cumprod does not handle correctly out= dtypes
               DecorateInfo(unittest.skip("Skipped!"), 'TestCommon', 'test_out',
                            dtypes=[torch.float32]),
           ),
           # gradgradcheck fails in fast_mode=True: #56275
           sample_inputs_func=sample_inputs_cumprod,
           gradcheck_fast_mode=False),
    OpInfo('cummax',
           dtypesIfCPU=all_types_and(torch.bool, torch.bfloat16),
           dtypesIfCUDA=all_types_and(torch.bool, torch.half, torch.bfloat16),
           sample_inputs_func=partial(sample_inputs_cumulative_ops, supports_dtype_kwargs=False),
           supports_forward_ad=True,
           gradcheck_nondet_tol=GRADCHECK_NONDET_TOL),
    OpInfo('cummin',
           dtypesIfCPU=all_types_and(torch.bool, torch.bfloat16),
           dtypesIfCUDA=all_types_and(torch.bool, torch.half, torch.bfloat16),
           sample_inputs_func=partial(sample_inputs_cumulative_ops, supports_dtype_kwargs=False),
           supports_forward_ad=True,
           gradcheck_nondet_tol=GRADCHECK_NONDET_TOL),
    UnaryUfuncInfo('deg2rad',
                   ref=np.radians,
                   decorators=(precisionOverride({torch.bfloat16: 7e-1,
                                                  torch.float16: 7e-1}),),
                   dtypes=all_types_and(torch.bool, torch.half, torch.bfloat16),
                   supports_forward_ad=True,
                   skips=(
                       # Reference: https://github.com/pytorch/pytorch/pull/51283#issuecomment-770614273
                       DecorateInfo(unittest.skip("Skipped!"), 'TestUnaryUfuncs', 'test_reference_numerics_hard',
                                    dtypes=[torch.bfloat16]),
                   ),
                   safe_casts_outputs=True),
    OpInfo('diff',
           op=torch.diff,
           dtypes=all_types_and_complex_and(torch.bool, torch.float16, torch.bfloat16),
           supports_forward_ad=True,
           sample_inputs_func=sample_inputs_diff),
    BinaryUfuncInfo('div',
                    aliases=('divide',),
                    variant_test_name='no_rounding_mode',
                    dtypes=all_types_and_complex_and(torch.bool, torch.half, torch.bfloat16),
                    sample_inputs_func=sample_inputs_binary_pwise,
                    supports_forward_ad=True,
                    assert_autodiffed=True,
                    rhs_make_tensor_kwargs=dict(exclude_zero=True)),
    BinaryUfuncInfo('div',
                    aliases=('divide',),
                    variant_test_name='trunc_rounding',
                    dtypes=all_types_and_complex_and(torch.bool, torch.half, torch.bfloat16),
                    sample_inputs_func=partial(sample_inputs_binary_pwise, rounding_mode="trunc"),
                    supports_forward_ad=True,
                    skips=(
                        # Reference: https://github.com/pytorch/pytorch/issues/59174
                        DecorateInfo(unittest.skip("Skipped!"), 'TestJit', 'test_variant_consistency_jit'),
                    ),
                    assert_autodiffed=True,
                    rhs_make_tensor_kwargs=dict(exclude_zero=True)),
    BinaryUfuncInfo('div',
                    aliases=('divide',),
                    variant_test_name='floor_rounding',
                    dtypes=all_types_and_complex_and(torch.bool, torch.half, torch.bfloat16),
                    sample_inputs_func=partial(sample_inputs_binary_pwise, rounding_mode="floor"),
                    supports_forward_ad=True,
                    skips=(
                        # Reference: https://github.com/pytorch/pytorch/issues/59174
                        DecorateInfo(unittest.skip("Skipped!"), 'TestJit', 'test_variant_consistency_jit'),
                    ),
                    assert_autodiffed=True,
                    rhs_make_tensor_kwargs=dict(exclude_zero=True)),
    BinaryUfuncInfo('true_divide',
                    dtypes=all_types_and_complex_and(torch.bool, torch.half, torch.bfloat16),
                    supports_forward_ad=True,
                    sample_inputs_func=sample_inputs_binary_pwise,
                    rhs_make_tensor_kwargs=dict(exclude_zero=True)),
    UnaryUfuncInfo('exp',
                   ref=np_unary_ufunc_integer_promotion_wrapper(np.exp),
                   dtypes=all_types_and_complex_and(torch.bool, torch.bfloat16),
                   dtypesIfCUDA=all_types_and_complex_and(torch.bool, torch.half, torch.bfloat16),
                   skips=(
                       # Reference: https://github.com/pytorch/pytorch/pull/50093#pullrequestreview-561791547
                       DecorateInfo(unittest.skip("Skipped!"), 'TestUnaryUfuncs', 'test_reference_numerics_extremal',
                                    dtypes=[torch.bfloat16]),
                       DecorateInfo(unittest.skip("Skipped!"), 'TestUnaryUfuncs', 'test_reference_numerics_hard',
                                    dtypes=[torch.bfloat16]),
                       DecorateInfo(unittest.skip("Skipped!"), 'TestUnaryUfuncs', 'test_reference_numerics_normal',
                                    dtypes=[torch.bfloat16]),
                       # Reference: https://github.com/pytorch/pytorch/issues/48010
                       DecorateInfo(unittest.skip("Skipped!"), 'TestUnaryUfuncs', 'test_reference_numerics_extremal',
                                    device_type='cpu', dtypes=[torch.cfloat, torch.cdouble]),
                       DecorateInfo(unittest.skip("Skipped!"), 'TestUnaryUfuncs', 'test_reference_numerics_hard',
                                    device_type='cpu', dtypes=[torch.cfloat, torch.cdouble]),
                   ),
                   assert_autodiffed=True,
                   supports_forward_ad=True,
                   safe_casts_outputs=True),
    OpInfo('expand',
           op=lambda self, shape: self.expand(shape),
           dtypes=all_types_and_complex_and(torch.bool, torch.half, torch.bfloat16),
           sample_inputs_func=sample_inputs_expand,
           supports_forward_ad=True,
           assert_jit_shape_analysis=True,
           supports_out=False),
    OpInfo('expand_as',
           op=lambda self, other: self.expand_as(other),
           dtypes=all_types_and_complex_and(torch.bool, torch.half, torch.bfloat16),
           supports_forward_ad=True,
           sample_inputs_func=sample_inputs_expand_as,
           skips=(
               # Because expand_as does not have a function variant.
               DecorateInfo(unittest.skip("Skipped!"), 'TestJit', 'test_variant_consistency_jit'),),
           supports_out=False),
    OpInfo('diag',
           dtypes=all_types_and_complex_and(torch.bool),
           dtypesIfCPU=all_types_and_complex_and(torch.bool),
           dtypesIfCUDA=all_types_and_complex_and(torch.bool, torch.half, torch.bfloat16),
           sample_inputs_func=sample_inputs_diag),
    OpInfo('diag_embed',
           dtypes=all_types_and_complex_and(torch.bool, torch.bfloat16, torch.float16),
           supports_out=False,
           supports_forward_ad=True,
           sample_inputs_func=sample_inputs_diagonal_diag_embed),
    OpInfo('diagonal',
           dtypes=all_types_and_complex_and(torch.bool, torch.bfloat16, torch.float16),
           supports_out=False,
           supports_forward_ad=True,
           sample_inputs_func=sample_inputs_diagonal_diag_embed),
    OpInfo('eq',
           dtypes=all_types_and_complex_and(torch.bool, torch.bfloat16, torch.float16),
           supports_autograd=False,
           sample_inputs_func=sample_inputs_comparison_ops),
    OpInfo('fmax',
           op=torch.fmax,
           dtypes=all_types_and(torch.float16, torch.bfloat16, torch.bool),
           supports_forward_ad=True,
           sample_inputs_func=sample_inputs_max_min_binary,),
    OpInfo('fmin',
           op=torch.fmin,
           dtypes=all_types_and(torch.float16, torch.bfloat16, torch.bool),
           supports_forward_ad=True,
           sample_inputs_func=sample_inputs_max_min_binary,),
    OpInfo('fmod',
           ref=np.fmod,
           dtypes=all_types_and(torch.float16),
           sample_inputs_func=sample_inputs_fmod_remainder),
    OpInfo('fmod',
           ref=np.fmod,
           variant_test_name='autodiffed',
           dtypes=all_types_and(torch.float16, torch.bool),
           assert_autodiffed=True,
           sample_inputs_func=partial(sample_inputs_fmod_remainder, autodiffed=True)),
    OpInfo('remainder',
           ref=np.remainder,
           dtypesIfCPU=all_types_and(torch.float16),
           dtypesIfCUDA=all_types_and(torch.float16, torch.bfloat16),
           supports_forward_ad=True,
           sample_inputs_func=sample_inputs_fmod_remainder),
    OpInfo('remainder',
           ref=np.remainder,
           variant_test_name='autodiffed',
           dtypesIfCPU=all_types_and(torch.float16, torch.bool),
           dtypesIfCUDA=all_types_and(torch.float16, torch.bool, torch.bfloat16),
           supports_forward_ad=True,
           assert_autodiffed=True,
           sample_inputs_func=partial(sample_inputs_fmod_remainder, autodiffed=True)),
    UnaryUfuncInfo('frac',
                   ref=lambda x: np.modf(x)[0],
                   dtypes=floating_types_and(torch.bfloat16, torch.float16),
                   dtypesIfCUDA=floating_types_and(torch.float16, torch.bfloat16),
                   assert_autodiffed=True,
                   supports_forward_ad=True,
                   # Reference for disabling extremals
                   # https://github.com/pytorch/pytorch/issues/51948
                   handles_extremals=False),
    SpectralFuncInfo('fft.fft',
                     aten_name='fft_fft',
                     ref=np.fft.fft,
                     ndimensional=False,
                     dtypes=all_types_and_complex_and(torch.bool),
                     default_test_dtypes=floating_and_complex_types()),
    SpectralFuncInfo('fft.fftn',
                     aten_name='fft_fftn',
                     ref=np.fft.fftn,
                     ndimensional=True,
                     dtypes=all_types_and_complex_and(torch.bool),
                     default_test_dtypes=floating_and_complex_types(),
                     decorators=[precisionOverride(
                         {torch.float: 1e-4, torch.cfloat: 1e-4})],),
    SpectralFuncInfo('fft.hfft',
                     aten_name='fft_hfft',
                     ref=np.fft.hfft,
                     ndimensional=False,
                     dtypes=all_types_and_complex_and(torch.bool),
                     default_test_dtypes=floating_and_complex_types(),
                     check_batched_gradgrad=False),
    SpectralFuncInfo('fft.rfft',
                     aten_name='fft_rfft',
                     ref=np.fft.rfft,
                     ndimensional=False,
                     dtypes=all_types_and(torch.bool),
                     default_test_dtypes=floating_and_complex_types(),
                     check_batched_grad=False,
                     check_batched_gradgrad=False),
    SpectralFuncInfo('fft.rfftn',
                     aten_name='fft_rfftn',
                     ref=np.fft.rfftn,
                     ndimensional=True,
                     dtypes=all_types_and(torch.bool),
                     default_test_dtypes=floating_and_complex_types(),
                     check_batched_grad=False,
                     check_batched_gradgrad=False,
                     decorators=[precisionOverride({torch.float: 1e-4})],),
    SpectralFuncInfo('fft.ifft',
                     aten_name='fft_ifft',
                     ref=np.fft.ifft,
                     ndimensional=False,
                     dtypes=all_types_and_complex_and(torch.bool),
                     default_test_dtypes=floating_and_complex_types()),
    SpectralFuncInfo('fft.ifftn',
                     aten_name='fft_ifftn',
                     ref=np.fft.ifftn,
                     ndimensional=True,
                     dtypes=all_types_and_complex_and(torch.bool),
                     default_test_dtypes=floating_and_complex_types(),
                     decorators=[
                         DecorateInfo(
                             precisionOverride({torch.float: 1e-4, torch.cfloat: 1e-4}),
                             'TestFFT', 'test_reference_nd')],
                     ),
    SpectralFuncInfo('fft.ihfft',
                     aten_name='fft_ihfft',
                     ref=np.fft.ihfft,
                     ndimensional=False,
                     dtypes=all_types_and(torch.bool),
                     default_test_dtypes=floating_types(),
                     check_batched_grad=False),
    SpectralFuncInfo('fft.irfft',
                     aten_name='fft_irfft',
                     ref=np.fft.irfft,
                     ndimensional=False,
                     dtypes=all_types_and_complex_and(torch.bool),
                     default_test_dtypes=floating_and_complex_types(),
                     check_batched_gradgrad=False),
    SpectralFuncInfo('fft.irfftn',
                     aten_name='fft_irfftn',
                     ref=np.fft.irfftn,
                     ndimensional=True,
                     dtypes=all_types_and_complex_and(torch.bool),
                     default_test_dtypes=floating_and_complex_types(),
                     check_batched_gradgrad=False,
                     decorators=[
                         DecorateInfo(
                             precisionOverride({torch.float: 1e-4, torch.cfloat: 1e-4}),
                             'TestFFT', 'test_reference_nd')],
                     ),
    UnaryUfuncInfo('floor',
                   ref=np.floor,
                   dtypes=floating_types_and(torch.bfloat16),
                   dtypesIfCUDA=floating_types_and(torch.half, torch.bfloat16),
                   supports_forward_ad=True,
                   assert_autodiffed=True),
    OpInfo('flip',
           op=torch.flip,
           dtypes=all_types_and_complex_and(torch.bool, torch.half, torch.bfloat16),
           sample_inputs_func=sample_inputs_flip,
           supports_forward_ad=True,
           supports_out=False),
    OpInfo('fliplr',
           op=torch.fliplr,
           dtypes=all_types_and_complex_and(torch.bool, torch.half, torch.bfloat16),
           sample_inputs_func=sample_inputs_fliplr_flipud,
           supports_forward_ad=True,
           supports_out=False),
    OpInfo('flipud',
           op=torch.flipud,
           dtypes=all_types_and_complex_and(torch.bool, torch.half, torch.bfloat16),
           sample_inputs_func=sample_inputs_fliplr_flipud,
           supports_forward_ad=True,
           supports_out=False),
    UnaryUfuncInfo('i0',
                   ref=np_unary_ufunc_integer_promotion_wrapper(
                       scipy.special.i0) if TEST_SCIPY else _NOTHING,
                   aliases=('special.i0',),
                   decorators=(precisionOverride({torch.bfloat16: 3e-1,
                                                  torch.float16: 5e-1}),),
                   backward_dtypesIfCPU=floating_types(),
                   backward_dtypesIfCUDA=floating_types(),
                   backward_dtypesIfROCM=floating_types(),
                   dtypes=all_types_and(torch.bool, torch.bfloat16),
                   dtypesIfCUDA=all_types_and(torch.bool, torch.half, torch.bfloat16),
                   safe_casts_outputs=True,
                   sample_inputs_func=sample_inputs_i0_i1),
    UnaryUfuncInfo('special.i0e',
                   aten_name='special_i0e',
                   ref=scipy.special.i0e if TEST_SCIPY else _NOTHING,
                   decorators=(precisionOverride({torch.bfloat16: 3e-1,
                                                  torch.float16: 3e-1}),),
                   backward_dtypesIfCPU=floating_types(),
                   backward_dtypesIfCUDA=floating_types(),
                   backward_dtypesIfROCM=floating_types(),
                   dtypes=all_types_and(torch.bool, torch.bfloat16),
                   dtypesIfCUDA=all_types_and(torch.bool, torch.half, torch.bfloat16),
                   sample_inputs_func=sample_inputs_i0_i1,
                   safe_casts_outputs=True),
    UnaryUfuncInfo('special.i1',
                   aten_name='special_i1',
                   ref=np_unary_ufunc_integer_promotion_wrapper(scipy.special.i1) if TEST_SCIPY else _NOTHING,
                   decorators=(precisionOverride({torch.float: 1e-4}),),
                   dtypes=all_types_and(torch.bool),
                   dtypesIfCPU=all_types_and(torch.bool),
                   dtypesIfCUDA=all_types_and(torch.bool),
                   sample_inputs_func=sample_inputs_i0_i1,
                   safe_casts_outputs=True),
    UnaryUfuncInfo('special.i1e',
                   aten_name='special_i1e',
                   ref=scipy.special.i1e if TEST_SCIPY else _NOTHING,
                   dtypes=all_types_and(torch.bool),
                   dtypesIfCPU=all_types_and(torch.bool),
                   dtypesIfCUDA=all_types_and(torch.bool),
                   sample_inputs_func=sample_inputs_i0_i1,
                   safe_casts_outputs=True),
    UnaryUfuncInfo('special.ndtr',
                   aten_name='special_ndtr',
                   decorators=(precisionOverride({torch.bfloat16: 5e-3,
                                                  torch.float16: 5e-4}),),
                   ref=scipy.special.ndtr if TEST_SCIPY else _NOTHING,
                   dtypes=all_types_and(torch.bool, torch.bfloat16),
                   dtypesIfCUDA=all_types_and(torch.bool, torch.bfloat16, torch.float16),
                   safe_casts_outputs=True),
    BinaryUfuncInfo('floor_divide',
                    dtypes=all_types_and(torch.half, torch.bfloat16),
                    sample_inputs_func=sample_inputs_binary_pwise,
                    supports_autograd=False,
                    rhs_make_tensor_kwargs=dict(exclude_zero=True),
                    ),
    UnaryUfuncInfo('frexp',
                   op=torch.frexp,
                   ref=np.frexp,
                   dtypes=floating_types_and(torch.half),
                   dtypesIfCPU=floating_types_and(torch.half, torch.bfloat16),
                   # skip testing torch.frexp as it is not supported by ROCm platform yet
                   decorators=[skipCUDAIfRocm],
                   supports_out=False,
                   supports_forward_ad=True,
                   skips=(
                       # skips below tests as torch.frexp returns tuple-like (mantissa, exponent) as outputs,
                       # while theses tests currently requires output to a single tensor.
                       DecorateInfo(unittest.skip("Skipped!"), 'TestUnaryUfuncs', 'test_batch_vs_slicing'),
                       DecorateInfo(unittest.skip("Skipped!"), 'TestUnaryUfuncs', 'test_contig_vs_every_other'),
                       DecorateInfo(unittest.skip("Skipped!"), 'TestUnaryUfuncs', 'test_contig_vs_transposed'),
                       DecorateInfo(unittest.skip("Skipped!"), 'TestUnaryUfuncs', 'test_non_contig_expand'),
                       DecorateInfo(unittest.skip("Skipped!"), 'TestUnaryUfuncs', 'test_variant_consistency'),

                       # skips test_reference_numerics due to error in Windows CI.
                       # The np.frexp returns exponent as np.intc dtype on Windows platform,
                       # and np.intc does not have the correspond torch dtype
                       DecorateInfo(unittest.skip("Skipped!"), 'TestUnaryUfuncs', 'test_reference_numerics_normal',
                                    active_if=IS_WINDOWS),
                       DecorateInfo(unittest.skip("Skipped!"), 'TestUnaryUfuncs', 'test_reference_numerics_hard',
                                    active_if=IS_WINDOWS),
                       DecorateInfo(unittest.skip("Skipped!"), 'TestUnaryUfuncs', 'test_reference_numerics_extremal',
                                    active_if=IS_WINDOWS),
                   )),
    OpInfo('ge',
           aliases=('greater_equal',),
           dtypes=all_types_and(torch.bool, torch.bfloat16, torch.float16),
           supports_autograd=False,
           sample_inputs_func=sample_inputs_comparison_ops),
    OpInfo('geqrf',
           dtypes=floating_and_complex_types(),
           dtypesIfCPU=floating_and_complex_types(),
           supports_autograd=False,
           sample_inputs_func=sample_inputs_geqrf,
           decorators=[skipCUDAIfNoMagma, skipCUDAIfRocm, skipCPUIfNoLapack],),
    OpInfo('gt',
           aliases=('greater',),
           dtypes=all_types_and(torch.bool, torch.bfloat16, torch.float16),
           supports_autograd=False,
           sample_inputs_func=sample_inputs_comparison_ops),
    UnaryUfuncInfo('imag',
                   ref=np.imag,
                   dtypes=complex_types(),
                   supports_out=False,
                   supports_forward_ad=True,
                   skips=(
                       # Skip since real and imag don't have out variants.
                       DecorateInfo(unittest.skip("Skipped!"), 'TestUnaryUfuncs', 'test_out_arg_all_dtypes'),
                   )),
    OpInfo('gradient',
           dtypes=floating_and_complex_types_and(torch.int8, torch.int16,
                                                 torch.int32, torch.int64,
                                                 torch.bfloat16, torch.half),
           supports_out=False,
           supports_forward_ad=True,
           skips=(
               # following tests give a runtime error with undefined value tensor
               # see discussion : https://github.com/pytorch/pytorch/issues/56660
               DecorateInfo(unittest.skip("Skipped!"), 'TestJit', 'test_variant_consistency_jit',
                            dtypes=(torch.float32, torch.complex64)),
           ),
           supports_inplace_autograd=False,
           sample_inputs_func=sample_inputs_gradient),
    OpInfo('inverse',
           op=torch.inverse,
           dtypes=floating_and_complex_types(),
           check_batched_gradgrad=False,
           gradcheck_nondet_tol=GRADCHECK_NONDET_TOL,
           sample_inputs_func=sample_inputs_linalg_invertible,
           decorators=[skipCUDAIfNoMagmaAndNoCusolver, skipCUDAIfRocm, skipCPUIfNoLapack]),
    OpInfo('isin',
           dtypesIfCPU=all_types(),
           dtypesIfCUDA=all_types_and(torch.half),
           supports_autograd=False,
           sample_inputs_func=sample_inputs_isin),
    OpInfo('kthvalue',
           dtypes=all_types(),
           dtypesIfCPU=all_types_and(torch.bfloat16),
           dtypesIfCUDA=all_types_and(torch.float16),
           supports_forward_ad=True,
           sample_inputs_func=sample_inputs_kthvalue),
    OpInfo('le',
           aliases=('less_equal',),
           dtypes=all_types_and(torch.bool, torch.bfloat16, torch.float16),
           supports_autograd=False,
           sample_inputs_func=sample_inputs_comparison_ops),
    OpInfo('linalg.det',
           op=torch.linalg.det,
           aliases=('det', ),
           dtypes=floating_and_complex_types(),
           backward_dtypes=floating_and_complex_types(),
           aten_name='linalg_det',
           sample_inputs_func=sample_inputs_linalg_det,
           decorators=[skipCUDAIfNoMagma, skipCPUIfNoLapack, skipCUDAIfRocm],
           supports_inplace_autograd=False),
    OpInfo('linalg.det',
           op=torch.linalg.det,
           variant_test_name='singular',
           aliases=('det', ),
           dtypes=double_types(),
           backward_dtypes=double_types(),
           aten_name='linalg_det',
           sample_inputs_func=sample_inputs_linalg_det_singular,
           decorators=[skipCUDAIfNoMagma, skipCPUIfNoLapack, skipCUDAIfRocm],
           supports_inplace_autograd=False,
           skips=(
               # Will be removed once https://github.com/pytorch/pytorch/issues/62328 is fixed
               # Probable fix (open PR): https://github.com/pytorch/pytorch/pull/62570
               DecorateInfo(unittest.skip("Skipped!"), 'TestGradients', 'test_fn_grad', device_type='cuda',
                            dtypes=(torch.complex128,)),
               DecorateInfo(unittest.skip("Skipped!"), 'TestCommon', 'test_dtypes'),
               DecorateInfo(unittest.skip("Skipped!"), 'TestGradients', 'test_fn_gradgrad'),
               # This test fails because singular inputs cannot be reliably
               # generated unless we're using double types
               DecorateInfo(unittest.skip("Skipped!"), 'TestOpInfo', 'test_unsupported_dtypes'),
               DecorateInfo(unittest.skip("Skipped!"), 'TestOpInfo', 'test_unsupported_backward',
                            dtypes=(torch.float32, torch.complex64,)),
           )),
    OpInfo('linalg.cholesky',
           aten_name='linalg_cholesky',
           dtypes=floating_and_complex_types(),
           # TODO: RuntimeError: While computing batched gradients,
           # got: vmap: Calling Tensor.as_strided is not supported
           # unless the batch dims being vmapped over are at the front of the tensor (in memory layout).
           check_batched_gradgrad=False,
           supports_forward_ad=True,
           sample_inputs_func=sample_inputs_linalg_cholesky,
           gradcheck_wrapper=gradcheck_wrapper_hermitian_input,
           decorators=[skipCUDAIfNoMagmaAndNoCusolver, skipCUDAIfRocm, skipCPUIfNoLapack],
           skips=(
               # Gradcheck for complex generates invalid inputs for this function
               DecorateInfo(unittest.skip("Skipped!"), 'TestGradients', 'test_forward_mode_AD', dtypes=complex_types()),),
           ),
    OpInfo('linalg.cholesky_ex',
           aten_name='linalg_cholesky_ex',
           dtypes=floating_and_complex_types(),
           check_batched_gradgrad=False,
           supports_forward_ad=True,
           sample_inputs_func=sample_inputs_linalg_cholesky,
           gradcheck_wrapper=gradcheck_wrapper_hermitian_input,
           decorators=[skipCUDAIfNoMagmaAndNoCusolver, skipCUDAIfRocm, skipCPUIfNoLapack],
           skips=(
               # Gradcheck for complex generates invalid inputs for this function
               DecorateInfo(unittest.skip("Skipped!"), 'TestGradients', 'test_forward_mode_AD', dtypes=complex_types()),),
           ),
    OpInfo('linalg.cond',
           aten_name='linalg_cond',
           dtypes=floating_and_complex_types(),
           sample_inputs_func=sample_inputs_linalg_cond,
           check_batched_gradgrad=False,
           gradcheck_nondet_tol=GRADCHECK_NONDET_TOL,
           decorators=[skipCUDAIfNoMagmaAndNoCusolver, skipCUDAIfRocm, skipCPUIfNoLapack],
           ),
    OpInfo('linalg.eig',
           aten_name='linalg_eig',
           op=torch.linalg.eig,
           dtypes=floating_and_complex_types(),
           check_batched_gradgrad=False,
           sample_inputs_func=sample_inputs_linalg_eig,
           decorators=[skipCUDAIfNoMagma, skipCUDAIfRocm, skipCPUIfNoLapack]),
    OpInfo('linalg.eigvals',
           aten_name='linalg_eigvals',
           op=torch.linalg.eigvals,
           dtypes=floating_and_complex_types(),
           check_batched_gradgrad=False,
           sample_inputs_func=sample_inputs_linalg_invertible,
           decorators=[skipCUDAIfNoMagma, skipCUDAIfRocm, skipCPUIfNoLapack]),
    OpInfo('linalg.eigh',
           aten_name='linalg_eigh',
           dtypes=floating_and_complex_types(),
           check_batched_gradgrad=False,
           supports_forward_ad=True,
           sample_inputs_func=sample_inputs_linalg_eigh,
           gradcheck_wrapper=gradcheck_wrapper_hermitian_input,
           decorators=[skipCUDAIfNoMagma, skipCUDAIfRocm, skipCPUIfNoLapack],
           skips=(
               # Gradcheck for complex hangs for this function, therefore it raises NotImplementedError for now
               DecorateInfo(unittest.skip("Skipped!"), 'TestGradients', 'test_forward_mode_AD', dtypes=complex_types()),),
           ),
    OpInfo('linalg.eigvalsh',
           aten_name='linalg_eigvalsh',
           dtypes=floating_and_complex_types(),
           check_batched_gradgrad=False,
           sample_inputs_func=sample_inputs_linalg_eigh,
           gradcheck_wrapper=gradcheck_wrapper_hermitian_input,
           decorators=[skipCUDAIfNoMagma, skipCUDAIfRocm, skipCPUIfNoLapack],
           skips=(
               # Gradcheck hangs for this function
               DecorateInfo(unittest.skip("Skipped!"), 'TestGradients', 'test_forward_mode_AD'),),
           ),
    OpInfo('linalg.householder_product',
           aten_name='linalg_householder_product',
           op=torch.linalg.householder_product,
           aliases=('orgqr', ),
           dtypes=floating_and_complex_types(),
           # TODO: backward uses in-place operations that vmap doesn't like
           check_batched_grad=False,
           check_batched_gradgrad=False,
           sample_inputs_func=sample_inputs_householder_product,
           decorators=[skipCUDAIfNoCusolver, skipCUDAIfRocm, skipCPUIfNoLapack]),
    OpInfo('linalg.lstsq',
           aten_name='linalg_lstsq',
           op=torch.linalg.lstsq,
           dtypes=floating_and_complex_types(),
           supports_out=True,
           sample_inputs_func=sample_inputs_linalg_lstsq,
           supports_autograd=False,
           decorators=[skipCUDAIfNoMagma, skipCPUIfNoLapack],
           skips=(
               DecorateInfo(unittest.skip("Skipped!"), 'TestJit', 'test_variant_consistency_jit'),
           )),
    OpInfo('linalg.matrix_power',
           aliases=('matrix_power',),
           aten_name='linalg_matrix_power',
           dtypes=floating_and_complex_types(),
           supports_inplace_autograd=False,
           supports_forward_ad=True,
           decorators=[skipCUDAIfNoMagmaAndNoCusolver, skipCPUIfNoLapack, skipCUDAIfRocm],
           sample_inputs_func=sample_inputs_linalg_matrix_power,
           gradcheck_nondet_tol=GRADCHECK_NONDET_TOL),
    OpInfo('linalg.multi_dot',
           # Need this lambda because gradcheck does not work with TensorList inputs
           aten_name='linalg_multi_dot',
           dtypes=floating_and_complex_types_and(torch.half),
           dtypesIfCPU=all_types_and_complex_and(torch.half, torch.bfloat16),
           dtypesIfCUDA=floating_and_complex_types_and(torch.half, *[torch.bfloat16] if CUDA11OrLater else []),
           supports_inplace_autograd=False,
           # Batched grad checks fail for empty input tensors (see https://github.com/pytorch/pytorch/issues/53407)
           check_batched_grad=False,
           check_batched_gradgrad=False,
           supports_forward_ad=True,
           sample_inputs_func=sample_inputs_linalg_multi_dot,
           gradcheck_nondet_tol=GRADCHECK_NONDET_TOL,
           ),
    OpInfo('linalg.norm',
           op=torch.linalg.norm,
           dtypes=floating_and_complex_types_and(torch.float16, torch.bfloat16),
           decorators=[skipCUDAIfNoMagma, skipCPUIfNoLapack],
           sample_inputs_func=sample_inputs_linalg_norm,
           aten_name='linalg_norm',
           skips=(
               # linalg.norm does not correctly warn when resizing out= inputs
               DecorateInfo(unittest.skip("Skipped!"), 'TestCommon', 'test_out'),
           )),
    OpInfo('linalg.matrix_norm',
           aten_name='linalg_matrix_norm',
           dtypes=floating_and_complex_types(),
           decorators=[skipCUDAIfNoMagma, skipCPUIfNoLapack],
           sample_inputs_func=sample_inputs_linalg_matrix_norm,
           skips=(
               # linalg.matrix_norm does not correctly warn when resizing out= inputs
               DecorateInfo(unittest.skip("Skipped!"), 'TestCommon', 'test_out'),
           )),
    OpInfo('linalg.qr',
           aten_name='linalg_qr',
           op=torch.linalg.qr,
           dtypes=floating_and_complex_types(),
           # batched gradients do not work for empty inputs
           # https://github.com/pytorch/pytorch/issues/50743#issuecomment-767376085
           check_batched_gradgrad=False,
           sample_inputs_func=sample_inputs_linalg_qr,
           decorators=[skipCUDAIfNoMagma, skipCUDAIfRocm, skipCPUIfNoLapack]),
    OpInfo('linalg.slogdet',
           aten_name='linalg_slogdet',
           op=torch.linalg.slogdet,
           dtypes=floating_and_complex_types(),
           sample_inputs_func=sample_inputs_linalg_slogdet,
           decorators=[skipCUDAIfNoMagma, skipCUDAIfRocm, skipCPUIfNoLapack]),
    OpInfo('linalg.vector_norm',
           op=torch.linalg.vector_norm,
           dtypes=floating_and_complex_types_and(torch.float16, torch.bfloat16),
           decorators=[skipCUDAIfNoMagma, skipCPUIfNoLapack],
           sample_inputs_func=sample_inputs_linalg_vector_norm,
           aten_name='linalg_vector_norm',
           skips=(
               # linalg.vector_norm does not correctly warn when resizing out= inputs
               DecorateInfo(unittest.skip("Skipped!"), 'TestCommon', 'test_out'),
           )),
    UnaryUfuncInfo('log',
                   ref=np.log,
                   domain=(0, None),
                   dtypes=all_types_and_complex_and(torch.bool, torch.bfloat16),
                   dtypesIfCUDA=all_types_and_complex_and(torch.bool, torch.half, torch.bfloat16),
                   assert_autodiffed=True,
                   safe_casts_outputs=True,
                   supports_forward_ad=True,
                   decorators=(precisionOverride({torch.bfloat16: 5e-2}),),
                   skips=(
                       DecorateInfo(unittest.skip("Skipped!"), 'TestUnaryUfuncs', 'test_reference_numerics_extremal',
                                    device_type='cpu', dtypes=[torch.cfloat, torch.cdouble],
                                    active_if=IS_WINDOWS),
                   )),
    UnaryUfuncInfo('log10',
                   ref=np.log10,
                   domain=(0, None),
                   decorators=(precisionOverride({torch.bfloat16: 5e-2}),),
                   dtypes=all_types_and_complex_and(torch.bool, torch.bfloat16),
                   assert_autodiffed=True,
                   dtypesIfCUDA=all_types_and_complex_and(torch.bool, torch.half, torch.bfloat16),
                   safe_casts_outputs=True,
                   supports_forward_ad=True,
                   skips=(
                       DecorateInfo(unittest.skip("Skipped!"), 'TestUnaryUfuncs', 'test_reference_numerics_extremal',
                                    device_type='cpu', dtypes=[torch.cfloat, torch.cdouble],
                                    active_if=IS_WINDOWS),
                   )),
    UnaryUfuncInfo('log1p',
                   ref=np.log1p,
                   aliases=('special.log1p',),
                   domain=(-1, None),
                   dtypes=all_types_and(torch.bool, torch.bfloat16),
                   dtypesIfCUDA=all_types_and(torch.bool, torch.half, torch.bfloat16),
                   decorators=(precisionOverride({torch.bfloat16: 1e-1}),),
                   safe_casts_outputs=True,
                   supports_forward_ad=True,
                   assert_autodiffed=True),
    UnaryUfuncInfo('log2',
                   ref=np.log2,
                   domain=(0, None),
                   dtypes=all_types_and_complex_and(torch.bool, torch.bfloat16),
                   dtypesIfCUDA=all_types_and_complex_and(torch.bool, torch.half, torch.bfloat16),
                   assert_autodiffed=True,
                   safe_casts_outputs=True,
                   supports_forward_ad=True,
                   decorators=(precisionOverride({torch.bfloat16: 1e-1}),),
                   skips=(
                       DecorateInfo(unittest.skip("Skipped!"), 'TestUnaryUfuncs', 'test_reference_numerics_extremal',
                                    dtypes=[torch.cfloat, torch.cdouble]),
                       DecorateInfo(unittest.skip("Skipped!"), 'TestUnaryUfuncs', 'test_reference_numerics_normal',
                                    dtypes=[torch.cfloat, torch.cdouble]),
                   )),
    OpInfo('logaddexp',
           dtypes=floating_types(),
           dtypesIfCUDA=floating_types_and(torch.bfloat16),
           dtypesIfROCM=floating_types_and(torch.bfloat16),
           supports_forward_ad=True,
           sample_inputs_func=lambda op_info, device, dtype, requires_grad=False, **kwargs:
           (SampleInput(make_tensor((S, S), device, dtype, requires_grad=requires_grad),
                        args=(make_tensor((S, S), device, dtype, requires_grad=requires_grad),)),)),
    OpInfo('logaddexp2',
           dtypes=floating_types(),
           dtypesIfCUDA=floating_types_and(torch.bfloat16),
           dtypesIfROCM=floating_types_and(torch.bfloat16),
           supports_forward_ad=True,
           sample_inputs_func=lambda op_info, device, dtype, requires_grad=False, **kwargs:
           (SampleInput(make_tensor((S, S), device, dtype, requires_grad=requires_grad),
                        args=(make_tensor((S, S), device, dtype, requires_grad=requires_grad),)),)),
    UnaryUfuncInfo('logical_not',
                   ref=np.logical_not,
                   decorators=(precisionOverride({torch.bfloat16: 7e-1,
                                                  torch.float16: 5e-1}),),
                   dtypes=all_types_and_complex_and(torch.bool, torch.half, torch.bfloat16),
                   safe_casts_outputs=True,
                   supports_autograd=False,
                   skips=(
                       # The function variant always returns BoolTensor
                       # while the inplace variant preserves the input dtype.
                       # >>> t = torch.randn(3)
                       # >>> torch.logical_not(t)
                       # tensor([False, False, False])
                       # >>> torch.logical_not(t).dtype
                       # torch.bool
                       # >>> t.logical_not_().dtype
                       # torch.float32
                       DecorateInfo(unittest.skip("Skipped!"), 'TestUnaryUfuncs', 'test_variant_consistency',
                                    dtypes=all_types_and_complex_and(torch.half, torch.bfloat16)),
                       DecorateInfo(unittest.skip("Skipped!"), 'TestCommon', 'test_variant_consistency_eager',
                                    dtypes=all_types_and_complex_and(torch.half, torch.bfloat16)),
                   )),
    OpInfo('lt',
           aliases=('less',),
           dtypes=all_types_and(torch.bool, torch.bfloat16, torch.float16),
           supports_autograd=False,
           sample_inputs_func=sample_inputs_comparison_ops),
    OpInfo('lu',
           op=torch.lu,
           dtypes=floating_and_complex_types(),
           supports_inplace_autograd=False,
           # we use in-place operations which cannot be avoided.
           # This causes vmap failures, hence we skip batched gradient checks
           check_batched_grad=False,
           check_batched_gradgrad=False,
           supports_forward_ad=True,
           supports_out=False,
           sample_inputs_func=sample_inputs_lu,
           decorators=[skipCUDAIfNoMagma, skipCUDAIfRocm, skipCPUIfNoLapack],
           skips=(
               # we skip jit tests because `lu` is a torch function
               DecorateInfo(unittest.skip("Skipped!"), 'TestJit', 'test_variant_consistency_jit'),
           )),
    OpInfo('lu_solve',
           op=torch.lu_solve,
           dtypes=floating_and_complex_types(),
           check_batched_gradgrad=False,
           supports_forward_ad=True,
           sample_inputs_func=sample_inputs_lu_solve,
           decorators=[skipCUDAIfNoMagma, skipCUDAIfRocm, skipCPUIfNoLapack]),
    OpInfo('lu_unpack',
           op=torch.lu_unpack,
           dtypes=floating_and_complex_types(),
           supports_inplace_autograd=False,
           # we use in-place operations which cannot be avoided.
           # This causes vmap failures, hence we skip batched gradient checks
           check_batched_grad=False,
           supports_out=True,
           sample_inputs_func=sample_inputs_lu_unpack,
           decorators=[skipCUDAIfNoMagmaAndNoCusolver, skipCUDAIfRocm, skipCPUIfNoLapack],
           skips=(
               # cuda gradchecks are slow
               # see discussion https://github.com/pytorch/pytorch/pull/47761#issuecomment-747316775
               DecorateInfo(unittest.skip("Skipped!"), 'TestGradients', 'test_fn_gradgrad', device_type='cuda'),
           )),
    OpInfo('masked_fill',
           dtypes=all_types_and_complex_and(torch.bool, torch.half, torch.bfloat16),
           sample_inputs_func=sample_inputs_masked_fill,
           supports_forward_ad=True,
           supports_out=False),
    OpInfo('masked_scatter',
           dtypes=all_types_and_complex_and(torch.bool, torch.half, torch.bfloat16),
           sample_inputs_func=sample_inputs_masked_scatter,
           supports_forward_ad=True,
           supports_out=False),
    OpInfo('masked_select',
           dtypes=all_types_and_complex_and(torch.bool, torch.half, torch.bfloat16),
           supports_forward_ad=True,
           sample_inputs_func=sample_inputs_masked_select),
    OpInfo('matrix_exp',
           dtypesIfCPU=floating_and_complex_types_and(torch.bfloat16),
           dtypesIfCUDA=floating_and_complex_types_and(torch.float16, *[torch.bfloat16] if CUDA11OrLater else []),
           sample_inputs_func=sample_inputs_matrix_exp,
           supports_out=False,
           ),
    OpInfo('matmul',
           aliases=('linalg.matmul',),
           dtypes=floating_types(),
           dtypesIfCPU=all_types_and_complex_and(torch.bfloat16),
           dtypesIfCUDA=floating_and_complex_types_and(torch.float16, *[torch.bfloat16] if CUDA11OrLater else []),
           dtypesIfROCM=floating_types_and(torch.half, torch.bfloat16),
           backward_dtypesIfCUDA=floating_and_complex_types_and(torch.float16,
                                                                *[torch.bfloat16] if (SM60OrLater and CUDA11OrLater) else []),
           assert_autodiffed=True,
           assert_jit_shape_analysis=True,
           sample_inputs_func=sample_inputs_matmul,
           skips=(
               # matmul does not correctly warn when resizing out= inputs
               DecorateInfo(unittest.skip("Skipped!"), 'TestCommon', 'test_out'),
           )),
    OpInfo('max',
           variant_test_name='reduction_with_dim',
           dtypes=all_types_and(torch.float16, torch.bfloat16, torch.bool),
           sample_inputs_func=sample_inputs_max_min_reduction_with_dim,
           supports_forward_ad=True,
           skips=(
               # max does not correctly warn when resizing out= inputs
               DecorateInfo(unittest.skip("Skipped!"), 'TestCommon', 'test_out'),)),
    OpInfo('max',
           variant_test_name='reduction_no_dim',
           dtypes=all_types_and(torch.float16, torch.bfloat16, torch.bool),
           supports_out=False,
           supports_forward_ad=True,
           sample_inputs_func=sample_inputs_max_min_reduction_no_dim,),
    OpInfo('median',
           dtypes=all_types(),
           dtypesIfCPU=all_types_and(torch.bfloat16),
           dtypesIfCUDA=all_types_and(torch.float16),
           # TODO: some signatures of median do support out
           supports_out=False,
           sample_inputs_func=partial(sample_inputs_reduction, supports_multiple_dims=False)),
    OpInfo('nanmedian',
           dtypes=all_types(),
           dtypesIfCPU=all_types_and(torch.bfloat16),
           dtypesIfCUDA=all_types_and(torch.float16),
           # TODO: some signatures of nanmedian do support out
           supports_out=False,
           sample_inputs_func=partial(sample_inputs_reduction, supports_multiple_dims=False)),
    OpInfo('var_mean',
           dtypes=floating_and_complex_types_and(torch.half),
           dtypesIfCPU=floating_and_complex_types_and(torch.half, torch.bfloat16),
           dtypesIfCUDA=floating_and_complex_types_and(torch.half, torch.bfloat16),
           sample_inputs_func=partial(sample_inputs_reduction, supports_multiple_dims=False),
           backward_dtypes=floating_types_and(torch.half),
           backward_dtypesIfCPU=floating_types_and(torch.half, torch.bfloat16),
           backward_dtypesIfCUDA=floating_types_and(torch.half),
           # TODO: some signatures of var_mean do support out
           supports_out=False,
           supports_forward_ad=True,
           skips=(
               # TODO: FIXME: complex inputs requiring grad error in forward
               DecorateInfo(unittest.skip("Skipped!"), 'TestCommon', 'test_dtypes'),
               # TODO: review with var_mean tests in test_autograd.py
               DecorateInfo(unittest.skip("Skipped!"), 'TestJit', 'test_variant_consistency_jit'),
               DecorateInfo(unittest.skip("Skipped!"), 'TestGradients', 'test_fn_grad'),
               DecorateInfo(unittest.skip("Skipped!"), 'TestGradients', 'test_fn_gradgrad'),
               DecorateInfo(unittest.skip("Skipped!"), 'TestGradients', 'test_forward_mode_AD'))),
    OpInfo('std_mean',
           dtypes=floating_and_complex_types_and(torch.half),
           dtypesIfCPU=floating_and_complex_types_and(torch.half, torch.bfloat16),
           dtypesIfCUDA=floating_and_complex_types_and(torch.half, torch.bfloat16),
           sample_inputs_func=partial(sample_inputs_reduction, supports_multiple_dims=False),
           backward_dtypes=floating_types_and(torch.half),
           backward_dtypesIfCPU=floating_types_and(torch.half, torch.bfloat16),
           backward_dtypesIfCUDA=floating_types_and(torch.half),
           # TODO: some signatures of std_mean do support out
           supports_out=False,
           supports_forward_ad=True,
           skips=(
               # TODO: FIXME: complex inputs requiring grad error in forward
               DecorateInfo(unittest.skip("Skipped!"), 'TestCommon', 'test_dtypes'),
               # TODO: fix along with var_mean autograd tests
               DecorateInfo(unittest.skip("Skipped!"), 'TestJit', 'test_variant_consistency_jit'),
               DecorateInfo(unittest.skip("Skipped!"), 'TestGradients', 'test_fn_grad'),
               DecorateInfo(unittest.skip("Skipped!"), 'TestGradients', 'test_fn_gradgrad'),
               DecorateInfo(unittest.skip("Skipped!"), 'TestGradients', 'test_forward_mode_AD'))),
    OpInfo('meshgrid',
           variant_test_name='variadic_tensors',
           ref=np.meshgrid,
           dtypes=all_types_and_complex_and(torch.bfloat16, torch.bool, torch.float16),
           sample_inputs_func=partial(sample_inputs_meshgrid, variant='variadic'),
           skips=[
               # JIT does not support variadic tensors.
               DecorateInfo(unittest.skip("Skipped!"), 'TestJit', 'test_variant_consistency_jit'),
               # meshgrid is defined in torch.functional to take a
               # variadic list of tensors. Variadic parameters are not
               # compatible with the normalize operator tests.
               DecorateInfo(unittest.skip("Skipped!"), 'TestNormalizeOperators', 'test_normalize_operator_exhaustive'),
               # Skip operator schema test because this is a functional and not an operator
               DecorateInfo(unittest.skip("Skipped!"), 'TestOperatorSignatures', 'test_get_torch_func_signature_exhaustive'),
           ],
           supports_out=False,
           supports_forward_ad=True),
    OpInfo('meshgrid',
           variant_test_name='list_of_tensors',
           # Unlike the variant above, we do not use np.meshgrid as a
           # ref since it does not officially support list of numpy
           # arrays.
           dtypes=all_types_and_complex_and(torch.bfloat16, torch.bool, torch.float16),
           sample_inputs_func=partial(sample_inputs_meshgrid, variant='list'),
           skips=[
               # meshgrid is defined in torch.functional to take a
               # variadic list of tensors. Variadic parameters are not
               # compatible with the normalize operator tests.
               DecorateInfo(unittest.skip("Skipped!"), 'TestNormalizeOperators', 'test_normalize_operator_exhaustive'),
           ],
           assert_autodiffed=True,
           supports_out=False,
           autodiff_nonfusible_nodes=[],
           supports_forward_ad=True),
    OpInfo('min',
           variant_test_name='reduction_with_dim',
           dtypes=all_types_and(torch.float16, torch.bfloat16, torch.bool),
           sample_inputs_func=sample_inputs_max_min_reduction_with_dim,
           supports_forward_ad=True,
           skips=(
               # min does not correctly warn when resizing out= inputs
               DecorateInfo(unittest.skip("Skipped!"), 'TestCommon', 'test_out'),
           )),
    OpInfo('min',
           variant_test_name='reduction_no_dim',
           dtypes=all_types_and(torch.float16, torch.bfloat16, torch.bool),
           supports_out=False,
           supports_forward_ad=True,
           sample_inputs_func=sample_inputs_max_min_reduction_no_dim,),
    OpInfo('quantile',
           dtypes=floating_types(),
           sample_inputs_func=sample_inputs_reduction_quantile),
    OpInfo('nanquantile',
           dtypes=floating_types(),
           sample_inputs_func=sample_inputs_reduction_quantile),
    BinaryUfuncInfo(
        'max',
        aliases=('maximum',),
        variant_test_name='binary',
        dtypes=all_types_and(torch.float16, torch.bfloat16, torch.bool),
        sample_inputs_func=sample_inputs_max_min_binary,
        supports_forward_ad=True,
        assert_autodiffed=True,
        ref=np.maximum,
        skips=(
            # FIXME: maximum does not accept scalar inputs
            DecorateInfo(unittest.skip("Skipped!"), 'TestBinaryUfuncs', 'test_broadcast_python_scalar'),
        ),
    ),
    BinaryUfuncInfo(
        'maximum',
        dtypes=all_types_and(torch.float16, torch.bfloat16, torch.bool),
        supports_forward_ad=True,
        sample_inputs_func=sample_inputs_max_min_binary,
        ref=np.maximum,
        skips=(
            # FIXME: maximum does not accept scalar inputs
            DecorateInfo(unittest.skip("Skipped!"), 'TestBinaryUfuncs', 'test_broadcast_python_scalar'),
        ),
    ),
    BinaryUfuncInfo(
        'min',
        aliases=('minimum',),
        variant_test_name='binary',
        dtypes=all_types_and(torch.float16, torch.bfloat16, torch.bool),
        sample_inputs_func=sample_inputs_max_min_binary,
        supports_forward_ad=True,
        assert_autodiffed=True,
        ref=np.minimum,
        skips=(
            # FIXME: min does not accept scalar inputs
            DecorateInfo(unittest.skip("Skipped!"), 'TestBinaryUfuncs', 'test_broadcast_python_scalar'),
        ),
    ),
    BinaryUfuncInfo(
        'minimum',
        dtypes=all_types_and(torch.float16, torch.bfloat16, torch.bool),
        supports_forward_ad=True,
        sample_inputs_func=sample_inputs_max_min_binary,
        ref=np.minimum,
        skips=(
            # FIXME: minimum does not accept scalar inputs
            DecorateInfo(unittest.skip("Skipped!"), 'TestBinaryUfuncs', 'test_broadcast_python_scalar'),
        ),
    ),
    # `softmax` supports different dtypes based on whether `dtype` argument,
    # is passed or not. Hence two OpInfo entries, one with dtype and other without.
    OpInfo('softmax',
           aliases=('nn.functional.softmax',),
           aten_name='softmax',
           dtypesIfCPU=floating_types_and(torch.bfloat16),
           dtypesIfCUDA=floating_types_and(torch.half, torch.bfloat16),
           sample_inputs_func=sample_inputs_softmax_variant,
           assert_jit_shape_analysis=True,
           assert_autodiffed=True,
           supports_out=False),
    OpInfo('softmax',
           aliases=('nn.functional.softmax',),
           variant_test_name="with_dtype",
           aten_name='softmax',
           dtypes=all_types_and_complex_and(torch.bool, torch.float16, torch.bfloat16),
           sample_inputs_func=partial(sample_inputs_softmax_variant, with_dtype=True),
           assert_autodiffed=True,
           supports_out=False),
    OpInfo('nn.functional.normalize',
           dtypesIfCPU=floating_and_complex_types_and(torch.bfloat16),
           dtypesIfCUDA=floating_and_complex_types_and(torch.half, torch.bfloat16),
           sample_inputs_func=sample_inputs_normalize,
           skips=(
               # RuntimeError: aliasOp != torch::jit::getOperatorAliasMap().end()
               # INTERNAL ASSERT FAILED at "../torch/csrc/jit/passes/utils/check_alias_annotation.cpp":159,
               # please report a bug to PyTorch.
               DecorateInfo(unittest.skip("Skipped!"), 'TestJit', 'test_variant_consistency_jit',),
           )),
    OpInfo('aminmax',
           ref=lambda x, dim=None, keepdim=False: (np.amin(x, axis=dim, keepdims=keepdim), np.amax(x, axis=dim, keepdims=keepdim)),
           dtypes=all_types_and(torch.bool),
           dtypesIfCUDA=all_types_and(torch.bool, torch.float16, torch.bfloat16),
           decorators=(onlyOnCPUAndCUDA,),
           supports_autograd=False,
           sample_inputs_func=sample_inputs_aminmax,
           skips=(
               # FIXME: aminmax does not check for safe casting to output
               DecorateInfo(unittest.skip("Skipped!"), 'TestCommon', 'test_out'),
           )),
    OpInfo('nn.functional.cosine_similarity',
           aten_name="cosine_similarity",
           dtypes=floating_types_and(torch.bfloat16),
           dtypesIfCUDA=floating_types_and(torch.float16, torch.bfloat16),
           supports_out=False,
           supports_forward_ad=True,
           sample_inputs_func=sample_inputs_cosine_similarity),
    OpInfo('nn.functional.adaptive_avg_pool2d',
           dtypes=floating_types(),
           dtypesIfCUDA=floating_types_and(torch.half, torch.bfloat16),
           skips=(
               DecorateInfo(unittest.skip("Skipped!"), 'TestJit', 'test_variant_consistency_jit'),
           ),
           supports_out=False,
           gradcheck_nondet_tol=GRADCHECK_NONDET_TOL,
           sample_inputs_func=sample_inputs_adaptive_avg_pool2d),
    OpInfo('nn.functional.relu',
           aten_name="relu",
           supports_autograd=True,
           dtypesIfCPU=all_types_and(torch.bfloat16),
           dtypesIfCUDA=all_types_and(torch.half, torch.bfloat16),
           sample_inputs_func=sample_inputs_nn_activation_relu,
           supports_out=False),
    OpInfo('nn.functional.conv_transpose2d',
           aten_name='conv_transpose2d',
           aliases=('conv_transpose2d',),
           dtypesIfCPU=floating_types_and(torch.int64),
           dtypesIfCUDA=floating_types_and(torch.float16, *[torch.bfloat16] if CUDA11OrLater else []),
           sample_inputs_func=sample_inputs_conv_transpose2d,
           gradcheck_nondet_tol=GRADCHECK_NONDET_TOL,
           decorators=[
               DecorateInfo(
                   toleranceOverride({torch.float32: tol(atol=1e-04, rtol=1.3e-06), }),
                   'TestCommon', 'test_variant_consistency_eager', device_type='cuda')],
           skips=(
               # RuntimeError: !lhs.isAliasOf(rhs)INTERNAL ASSERT FAILED at
               # "../torch/csrc/jit/passes/utils/check_alias_annotation.cpp":104, please report a bug to PyTorch.
               DecorateInfo(unittest.skip("Skipped!"), 'TestJit', 'test_variant_consistency_jit'),
           ),
           supports_out=False,),
    OpInfo('nn.functional.conv2d',
           aliases=('conv2d',),
           aten_name='conv2d',
           dtypes=floating_types_and(torch.int64),
           dtypesIfCUDA=floating_types_and(torch.float16, *[torch.bfloat16] if CUDA11OrLater else []),
           sample_inputs_func=partial(sample_inputs_conv2d),
           gradcheck_nondet_tol=GRADCHECK_NONDET_TOL,
           skips=(
               # RuntimeError: !lhs.isAliasOf(rhs)INTERNAL ASSERT FAILED at
               # "../torch/csrc/jit/passes/utils/check_alias_annotation.cpp":103, please report a bug to PyTorch.
               DecorateInfo(unittest.skip("Skipped!"), 'TestJit', 'test_variant_consistency_jit'),
           ),
           supports_out=False,),
    OpInfo('nn.functional.layer_norm',
           aten_name='layer_norm',
           aliases=('layer_norm',),
           ref=reference_layer_norm,
           dtypes=floating_types_and(torch.bfloat16),
           dtypesIfCUDA=floating_types_and(torch.float16, torch.bfloat16),
           supports_out=False,
           decorators=[
               DecorateInfo(
                   toleranceOverride({torch.float32: tol(atol=1e-05, rtol=1e-03)}),
                   'TestCommon', 'test_reference_testing'
               ),
               skipIfTBB(),
           ],
           sample_inputs_func=sample_inputs_layer_norm,),
    OpInfo('nn.functional.pad',
           variant_test_name='constant',
           aten_name='constant_pad_nd',
           dtypes=all_types_and_complex_and(torch.bool, torch.bfloat16, torch.half),
           sample_inputs_func=partial(sample_inputs_nn_pad, mode='constant'),
           supports_out=False),
    OpInfo('nn.functional.pad',
           variant_test_name='reflect',
           dtypes=floating_and_complex_types(),
           dtypesIfCUDA=floating_and_complex_types_and(torch.half),
           sample_inputs_func=partial(sample_inputs_nn_pad, mode='reflect'),
           skips=(
               # op name not found in JIT graph
               # There are multiple aten ops, namely reflection_pad_{1,2,3}d
               # so we can't use aten_name argument in opinfo
               # RuntimeError: aliasOp != torch::jit::getOperatorAliasMap().end()
               DecorateInfo(unittest.skip("Skipped!"), 'TestJit', 'test_variant_consistency_jit', dtypes=(torch.float32,)),
           ),
           gradcheck_nondet_tol=GRADCHECK_NONDET_TOL,
           supports_out=False),
    OpInfo('nn.functional.pad',
           variant_test_name='replicate',
           dtypes=floating_and_complex_types(),
           dtypesIfCUDA=floating_and_complex_types_and(torch.half),
           sample_inputs_func=partial(sample_inputs_nn_pad, mode='replicate'),
           skips=(
               # op name not found in JIT graph
               # There are multiple aten ops, namely replication_pad_{1,2,3}d
               # so we can't use aten_name argument in opinfo
               # RuntimeError: aliasOp != torch::jit::getOperatorAliasMap().end()
               DecorateInfo(unittest.skip("Skipped!"), 'TestJit', 'test_variant_consistency_jit', dtypes=(torch.float32,)),
           ),
           gradcheck_nondet_tol=GRADCHECK_NONDET_TOL,
           supports_out=False),
    OpInfo('nn.functional.pad',
           variant_test_name='circular',
           dtypes=all_types_and_complex_and(torch.bool, torch.bfloat16, torch.half),
           sample_inputs_func=partial(sample_inputs_nn_pad, mode='circular'),
           supports_forward_ad=True,
           check_batched_grad=False,
           skips=(
               # Doesn't have a corresponding aten operator.
               # RuntimeError: aliasOp != torch::jit::getOperatorAliasMap().end()
               DecorateInfo(unittest.skip("Skipped!"), 'TestJit', 'test_variant_consistency_jit', dtypes=(torch.float32,)),
           ),
           supports_out=False),
    OpInfo('nn.functional.hardswish',
           aten_name="hardswish",
           supports_autograd=True,
           assert_autodiffed=True,
           sample_inputs_func=sample_inputs_hardswish,
           dtypesIfCUDA=floating_types_and(torch.half, torch.bfloat16),
           supports_gradgrad=False,
           supports_forward_ad=True,
           supports_out=False,
           autodiff_nonfusible_nodes=["aten::hardswish"]),
    OpInfo('nn.functional.unfold',
           aten_name='im2col',
           dtypes=floating_types_and(torch.half),
           dtypesIfCPU=floating_types_and(torch.half, torch.bfloat16),
           sample_inputs_func=sample_inputs_nn_unfold,
           skips=(
               # JIT alias info internal asserts here
               DecorateInfo(unittest.skip("Skipped!"), 'TestJit', 'test_variant_consistency_jit'),
           ),
           supports_out=False),
    OpInfo('nn.functional.interpolate',
           aten_name="interpolate",
           variant_test_name='nearest',
           supports_autograd=True,
           dtypesIfCPU=floating_types_and(torch.uint8),
           dtypesIfCUDA=floating_types_and(torch.half, torch.uint8),
           sample_inputs_func=partial(sample_inputs_interpolate, 'nearest'),
           skips=(
               # JIT alias info internal asserts here
               DecorateInfo(unittest.skip("Skipped!"), 'TestJit', 'test_variant_consistency_jit'),
           ),
           supports_out=False),
    OpInfo('nn.functional.interpolate',
           aten_name="interpolate",
           variant_test_name='linear',
           supports_autograd=True,
           dtypesIfCUDA=floating_types_and(torch.half),
           sample_inputs_func=partial(sample_inputs_interpolate, 'linear'),
           skips=(
               # JIT alias info internal asserts here
               DecorateInfo(unittest.skip("Skipped!"), 'TestJit', 'test_variant_consistency_jit'),
           ),
           supports_out=False),
    OpInfo('nn.functional.interpolate',
           aten_name="interpolate",
           variant_test_name='bilinear',
           supports_autograd=True,
           dtypesIfCUDA=floating_types_and(torch.half),
           gradcheck_nondet_tol=GRADCHECK_NONDET_TOL,
           sample_inputs_func=partial(sample_inputs_interpolate, 'bilinear'),
           skips=(
               # JIT alias info internal asserts here
               DecorateInfo(unittest.skip("Skipped!"), 'TestJit', 'test_variant_consistency_jit'),
           ),
           supports_out=False),
    OpInfo('nn.functional.interpolate',
           aten_name="interpolate",
           variant_test_name='bicubic',
           supports_autograd=True,
           dtypesIfCUDA=floating_types_and(torch.half),
           sample_inputs_func=partial(sample_inputs_interpolate, 'bicubic'),
           gradcheck_nondet_tol=GRADCHECK_NONDET_TOL,
           skips=(
               # JIT alias info internal asserts here
               DecorateInfo(unittest.skip("Skipped!"), 'TestJit', 'test_variant_consistency_jit'),
           ),
           supports_out=False),
    OpInfo('nn.functional.interpolate',
           aten_name="interpolate",
           variant_test_name='trilinear',
           supports_autograd=True,
           dtypesIfCUDA=floating_types_and(torch.half),
           gradcheck_nondet_tol=GRADCHECK_NONDET_TOL,
           sample_inputs_func=partial(sample_inputs_interpolate, 'trilinear'),
           skips=(
               # JIT alias info internal asserts here
               DecorateInfo(unittest.skip("Skipped!"), 'TestJit', 'test_variant_consistency_jit'),
           ),
           supports_out=False),
    OpInfo('nn.functional.interpolate',
           aten_name="interpolate",
           variant_test_name='area',
           supports_autograd=True,
           dtypesIfCUDA=floating_types_and(torch.half, torch.bfloat16),
           sample_inputs_func=partial(sample_inputs_interpolate, 'area'),
           gradcheck_nondet_tol=GRADCHECK_NONDET_TOL,
           skips=(
               # JIT alias info internal asserts here
               DecorateInfo(unittest.skip("Skipped!"), 'TestJit', 'test_variant_consistency_jit'),
           ),
           supports_out=False),
    OpInfo('nn.functional.leaky_relu',
           aliases=None,
           aten_name="leaky_relu",
           dtypes=floating_types(),
           sample_inputs_func=sample_inputs_leaky_relu,
           dtypesIfCPU=floating_types_and(torch.bfloat16),
           dtypesIfCUDA=floating_types_and(torch.float16, torch.bfloat16),
           supports_autograd=True,
           assert_autodiffed=True,
           supports_gradgrad=True,
           supports_out=False,
           supports_forward_ad=True,
           autodiff_nonfusible_nodes=["aten::leaky_relu"]),
    OpInfo('nn.functional.avg_pool2d',
           aten_name='avg_pool2d',
           supports_autograd=True,
           supports_out=False,
           dtypesIfCPU=floating_types_and(torch.int64),
           dtypesIfCUDA=floating_types_and(torch.float16, torch.bfloat16),
           sample_inputs_func=sample_inputs_avgpool2d),
    OpInfo('nn.functional.max_pool2d',
           aten_name='max_pool2d',
           supports_autograd=True,
           supports_out=False,
           assert_jit_shape_analysis=True,
           dtypesIfCPU=floating_types(),
           dtypesIfCUDA=floating_types_and(torch.float16, torch.bfloat16),
           supports_scripting=False,  # TODO: fix aliasing test
           sample_inputs_func=sample_inputs_max_pool2d),
    OpInfo('nn.functional.linear',
           aten_name='linear',
           supports_autograd=True,
           sample_inputs_func=sample_inputs_linear,
           dtypesIfCPU=all_types_and_complex_and(torch.half, torch.bfloat16),
           dtypesIfROCM=floating_and_complex_types_and(torch.float16, torch.bfloat16),
           dtypesIfCUDA=floating_and_complex_types_and(torch.float16, *[torch.bfloat16] if CUDA11OrLater else []),
           backward_dtypesIfCUDA=floating_and_complex_types_and(torch.float16,
                                                                *[torch.bfloat16] if CUDA11OrLater else []),
           # linear calls mm under the hood which is nondeterministic on CUDA
           # https://pytorch.org/docs/stable/generated/torch.use_deterministic_algorithms.html#torch.use_deterministic_algorithms
           gradcheck_nondet_tol=GRADCHECK_NONDET_TOL,
           supports_forward_ad=True,
           supports_out=False),
    UnaryUfuncInfo(
        'nn.functional.logsigmoid',
        aten_name="log_sigmoid",
        ref=reference_logsigmoid,
        dtypes=floating_types(),
        dtypesIfCUDA=floating_types_and(torch.float16),
        supports_autograd=True,
        assert_autodiffed=False,
        supports_gradgrad=True,
        supports_out=False,
        # autodiff_nonfusible_nodes=["aten::log_sigmoid"],
        decorators=[
            DecorateInfo(
                precisionOverride({torch.float16: 1e-2}),
                'TestUnaryUfuncs', 'test_reference_numerics_normal'),
            DecorateInfo(
                precisionOverride({torch.float16: 1e-2}),
                'TestUnaryUfuncs', 'test_reference_numerics_hard'),
            DecorateInfo(
                precisionOverride({torch.float16: 1e-2}),
                'TestUnaryUfuncs', 'test_reference_numerics_extremal'),
        ],
    ),
    OpInfo('nextafter',
           dtypes=floating_types_and(torch.bfloat16),
           supports_autograd=False,
           sample_inputs_func=sample_inputs_nextafter),
    OpInfo('topk',
           dtypes=all_types(),
           dtypesIfCPU=all_types_and(torch.bfloat16),
           dtypesIfCUDA=all_types_and(torch.bfloat16, torch.float16),
           sample_inputs_func=sample_inputs_topk,
           skips=(
               # Topk is not raising a warning when the out is resized
               DecorateInfo(unittest.skip("Skipped!"), 'TestCommon', 'test_out'),
           )),
    # Multiple variants for batch_norm to test with and without cuDNN disabled
    # See https://github.com/pytorch/pytorch/pull/63218#discussion_r688549391 for more details
    OpInfo('nn.functional.batch_norm',
           aten_name='batch_norm',
           dtypes=floating_types(),
           dtypesIfCUDA=floating_types_and(torch.float16, torch.bfloat16),
           supports_out=False,
           skips=(
               # RuntimeError: deepEquals(input.iValue, deepCopiedInput) INTERNAL ASSERT FAILED at
               # "../torch/csrc/jit/passes/utils/check_alias_annotation.cpp":142, please report a bug to PyTorch
               DecorateInfo(unittest.skip("Skipped!"), 'TestJit', 'test_variant_consistency_jit'),
           ),
           sample_inputs_func=sample_inputs_batch_norm),
    # This variant tests batch_norm with cuDNN disabled only on CUDA devices
    OpInfo('nn.functional.batch_norm',
           variant_test_name='without_cudnn',
           aten_name='batch_norm',
           dtypesIfCPU=empty_types(),
           dtypesIfCUDA=floating_types_and(torch.float16, torch.bfloat16),
           supports_out=False,
           skips=(
               # RuntimeError: deepEquals(input.iValue, deepCopiedInput) INTERNAL ASSERT FAILED at
               # "../torch/csrc/jit/passes/utils/check_alias_annotation.cpp":142, please report a bug to PyTorch
               DecorateInfo(unittest.skip("Skipped!"), 'TestJit', 'test_variant_consistency_jit'),
           ),
           decorators=[onlyCUDA, disablecuDNN],
           sample_inputs_func=sample_inputs_batch_norm),
    # We have to add 2 OpInfo entry for `igamma` and `igammac`.First is the
    # standard entry, second is to run gradcheck tests on the second argument.
    OpInfo('igamma',
           dtypes=floating_types_and(torch.bfloat16, torch.float16),
           aliases=('torch.special.gammainc',),
           dtypesIfCUDA=floating_types(),
           supports_autograd=False,
           sample_inputs_func=sample_inputs_igamma_igammac),
    OpInfo('igamma',
           variant_test_name='grad_other',
           # Since autograd formula is implemented only for other and
           # gradcheck test verifies the formula for input in SampleInput,
           # we permute the arguments.
           op=lambda self, other, **kwargs: torch.igamma(other, self, **kwargs),
           inplace_variant=None,
           method_variant=None,
           dtypes=floating_types_and(torch.bfloat16, torch.float16),
           backward_dtypesIfCPU=floating_types_and(torch.bfloat16),
           dtypesIfCUDA=floating_types(),
           backward_dtypesIfCUDA=floating_types(),
           supports_inplace_autograd=False,
           skips=(
               # test does not work with passing lambda for op
               DecorateInfo(unittest.skip("Skipped!"), 'TestJit', 'test_variant_consistency_jit'),
               # test fails are we permute the arguments function variant
               # but not for inplace or method.
               DecorateInfo(unittest.skip("Skipped!"), 'TestCommon', 'test_variant_consistency_eager'),
           ),
           sample_inputs_func=sample_inputs_igamma_igammac),
    OpInfo('igammac',
           dtypes=floating_types_and(torch.bfloat16, torch.float16),
           aliases=('torch.special.gammaincc',),
           dtypesIfCUDA=floating_types(),
           supports_autograd=False,
           sample_inputs_func=sample_inputs_igamma_igammac),
    OpInfo('igammac',
           variant_test_name='grad_other',
           # Since autograd formula is implemented only for other and
           # gradcheck test verifies the formula for input in SampleInput,
           # we permute the arguments
           op=lambda self, other, **kwargs: torch.igammac(other, self, **kwargs),
           inplace_variant=None,
           method_variant=None,
           dtypes=floating_types_and(torch.bfloat16, torch.float16),
           backward_dtypesIfCPU=floating_types_and(torch.bfloat16),
           dtypesIfCUDA=floating_types(),
           backward_dtypesIfCUDA=floating_types(),
           supports_inplace_autograd=False,
           skips=(
               # test does not work with passing lambda for op
               DecorateInfo(unittest.skip("Skipped!"), 'TestJit', 'test_variant_consistency_jit'),
               # test fails are we permute the arguments function variant
               # but not for inplace or method.
               DecorateInfo(unittest.skip("Skipped!"), 'TestCommon', 'test_variant_consistency_eager'),
           ),
           sample_inputs_func=sample_inputs_igamma_igammac),
    OpInfo('nn.functional.hardshrink',
           aten_name="hardshrink",
           dtypes=floating_types(),
           dtypesIfCUDA=floating_types_and(torch.float16, torch.bfloat16),
           supports_autograd=True,
           assert_autodiffed=True,
           sample_inputs_func=sample_inputs_hardshrink_hardtanh,
           supports_gradgrad=True,
           supports_out=False,
           supports_forward_ad=True,
           autodiff_nonfusible_nodes=["aten::hardshrink"]),
    OpInfo('nn.functional.hardtanh',
           aten_name="hardtanh",
           dtypesIfCPU=floating_types_and(torch.int8, torch.int16, torch.int32, torch.int64, torch.bfloat16),
           backward_dtypesIfCPU=all_types(),
           dtypesIfCUDA=floating_types_and(torch.int8, torch.int16, torch.int32, torch.int64, torch.float16, torch.bfloat16),
           backward_dtypesIfCUDA=floating_types_and(torch.float16),
           supports_autograd=True,
           assert_autodiffed=True,
           sample_inputs_func=sample_inputs_hardshrink_hardtanh,
           supports_gradgrad=True,
           supports_out=False,
           supports_forward_ad=True,
           autodiff_nonfusible_nodes=["aten::hardtanh"],
           ),
    OpInfo('nn.functional.gelu',
           aten_name="gelu",
           supports_autograd=True,
           assert_autodiffed=True,
           sample_inputs_func=sample_inputs_gelu,
           dtypesIfCPU=floating_types_and(torch.bfloat16),
           dtypesIfCUDA=floating_types_and(torch.half, torch.bfloat16),
           supports_gradgrad=True,
           supports_out=False,
           autodiff_nonfusible_nodes=["aten::gelu"]),
    OpInfo('nn.functional.relu6',
           aten_name="relu6",
           dtypes=all_types(),
           dtypesIfCPU=all_types_and(torch.bfloat16),
           backward_dtypesIfCPU=floating_types(),
           dtypesIfCUDA=all_types_and(torch.float16, torch.bfloat16),
           backward_dtypesIfCUDA=floating_types_and(torch.float16),
           supports_autograd=True,
           assert_autodiffed=True,
           sample_inputs_func=sample_inputs_hardshrink_hardtanh,
           supports_gradgrad=True,
           supports_out=False,
           supports_forward_ad=True,
           autodiff_nonfusible_nodes=["aten::relu6"]),
    OpInfo('mm',
           dtypes=floating_and_complex_types_and(torch.half),
           dtypesIfCPU=all_types_and_complex_and(torch.float16, torch.bfloat16),
           dtypesIfCUDA=floating_and_complex_types_and(torch.float16, *[torch.bfloat16] if CUDA11OrLater else []),
           assert_autodiffed=True,
           supports_forward_ad=True,
           sample_inputs_func=sample_inputs_mm,
           skips=(
               # mm does not correctly warn when resizing out= inputs
               DecorateInfo(unittest.skip("Skipped!"), 'TestCommon', 'test_out'),
           )),
    OpInfo('mode',
           op=torch.mode,
           dtypes=all_types_and(torch.float16, torch.bfloat16, torch.bool),
           supports_forward_ad=True,
           sample_inputs_func=sample_inputs_mode,),
    MvlGammaInfo(variant_test_name='mvlgamma_p_1',
                 domain=(1, None),
                 skips=skips_mvlgamma(),
                 sample_kwargs=lambda device, dtype, input: ({'p': 1}, {'d': 1})),
    MvlGammaInfo(variant_test_name='mvlgamma_p_3',
                 domain=(2, None),
                 skips=skips_mvlgamma(skip_redundant=True) + (
                     DecorateInfo(unittest.skip("Skipped!"), 'TestUnaryUfuncs', 'test_reference_numerics_hard',
                                  dtypes=(torch.float16,)),
                 ),
                 sample_kwargs=lambda device, dtype, input: ({'p': 3}, {'d': 3})),
    MvlGammaInfo(variant_test_name='mvlgamma_p_5',
                 domain=(3, None),
                 skips=skips_mvlgamma(skip_redundant=True) + (
                     DecorateInfo(unittest.skip("Skipped!"), 'TestUnaryUfuncs', 'test_reference_numerics_hard',
                                  dtypes=(torch.float16,)),
                 ),
                 sample_kwargs=lambda device, dtype, input: ({'p': 5}, {'d': 5})),
    OpInfo('ne',
           aliases=('not_equal',),
           dtypes=all_types_and_complex_and(torch.bool, torch.bfloat16, torch.float16),
           supports_autograd=False,
           sample_inputs_func=sample_inputs_comparison_ops),
    OpInfo('narrow',
           dtypes=all_types_and_complex_and(torch.bool, torch.bfloat16, torch.float16),
           supports_out=False,
           supports_forward_ad=True,
           sample_inputs_func=sample_inputs_narrow),
    UnaryUfuncInfo('neg',
                   aliases=('negative', ),
                   ref=np.negative,
                   dtypes=all_types_and_complex_and(torch.half, torch.bfloat16),
                   assert_autodiffed=True,),
    OpInfo('dist',
           op=torch.dist,
           dtypes=floating_and_complex_types_and(torch.half, torch.bfloat16),
           sample_inputs_func=sample_inputs_dist,
           skips=(
               # dist does not correctly warn when resizing out= inputs
               DecorateInfo(unittest.skip("Skipped!"), 'TestCommon', 'test_out'),
           )),
    OpInfo('outer',
           op=torch.outer,
           aliases=('ger', ),
           dtypes=all_types_and_complex_and(torch.bool, torch.float16, torch.bfloat16),
           supports_forward_ad=True,
           sample_inputs_func=sample_inputs_outer,),
    OpInfo('ormqr',
           op=torch.ormqr,
           dtypes=floating_and_complex_types(),
           supports_autograd=False,
           sample_inputs_func=sample_inputs_ormqr,
           decorators=[skipCUDAIfNoCusolver, skipCPUIfNoLapack]),
    OpInfo('permute',
           dtypes=all_types_and_complex_and(torch.bool, torch.float16, torch.bfloat16),
           dtypesIfCUDA=all_types_and_complex_and(torch.bool, torch.float16, torch.bfloat16),
           supports_out=False,
           assert_autodiffed=True,
           assert_jit_shape_analysis=True,
           supports_forward_ad=True,
           sample_inputs_func=sample_inputs_permute),
    OpInfo('pow',
           dtypes=all_types_and_complex_and(torch.half, torch.bfloat16, torch.bool),
           # Due to AVX2 curently not being fully supported for Float16, log_vml_cpu can't be enabled
           # for Float16, causing this test to fail. pow's autograd for Float16 is thus currently
           # unsupported on CPU.
           backward_dtypes=all_types_and_complex_and(torch.bfloat16, torch.bool),
           backward_dtypesIfCUDA=all_types_and_complex_and(torch.bfloat16, torch.half),
           sample_inputs_func=sample_inputs_pow,
           supports_inplace_autograd=False,
           supports_forward_ad=True,
           assert_autodiffed=True,
           ),
    OpInfo('float_power',
           dtypes=all_types_and_complex_and(torch.half, torch.bfloat16, torch.bool),
           sample_inputs_func=sample_inputs_pow,
           supports_forward_ad=True,
           skips=(
               DecorateInfo(unittest.skip("Skipped!"), 'TestMathBits', 'test_conj_view', device_type='cuda'),),),
    OpInfo('qr',
           op=torch.qr,
           dtypes=floating_and_complex_types(),
           sample_inputs_func=sample_inputs_linalg_qr,
           # batched gradients do not work for empty inputs
           # https://github.com/pytorch/pytorch/issues/50743#issuecomment-767376085
           check_batched_gradgrad=False,
           decorators=[skipCUDAIfNoMagma, skipCUDAIfRocm, skipCPUIfNoLapack]),
    UnaryUfuncInfo('rad2deg',
                   ref=np.degrees,
                   decorators=(precisionOverride({torch.bfloat16: 7e-1,
                                                  torch.float16: 7e-1}),),
                   dtypes=all_types_and(torch.bool, torch.half, torch.bfloat16),
                   skips=(
                       # Reference: https://github.com/pytorch/pytorch/pull/51283#issuecomment-770614273
                       DecorateInfo(unittest.skip("Skipped!"), 'TestUnaryUfuncs', 'test_reference_numerics_normal',
                                    dtypes=[torch.bfloat16]),
                       DecorateInfo(unittest.skip("Skipped!"), 'TestUnaryUfuncs', 'test_reference_numerics_hard',
                                    dtypes=[torch.bfloat16]),
                       DecorateInfo(unittest.skip("Skipped!"), 'TestUnaryUfuncs', 'test_reference_numerics_extremal',
                                    dtypes=[torch.bfloat16]),
                   ),
                   safe_casts_outputs=True),
    UnaryUfuncInfo('real',
                   ref=np.real,
                   dtypes=complex_types(),
                   supports_out=False,
                   supports_forward_ad=True,
                   skips=(
                       # Skip since real and imag don't have out variants.
                       DecorateInfo(unittest.skip("Skipped!"), 'TestUnaryUfuncs', 'test_out_arg_all_dtypes'),
                   )),
    OpInfo('roll',
           ref=np.roll,
           dtypes=all_types_and_complex_and(torch.bool, torch.bfloat16, torch.half),
           supports_out=False,
           supports_forward_ad=True,
           sample_inputs_func=sample_inputs_roll),
    OpInfo('rot90',
           dtypes=all_types_and_complex_and(torch.bool, torch.bfloat16, torch.half),
           supports_out=False,
           supports_forward_ad=True,
           sample_inputs_func=sample_inputs_rot90),
    UnaryUfuncInfo('round',
                   ref=np.round,
                   aliases=('special.round',),
                   dtypes=floating_types_and(torch.bfloat16),
                   dtypesIfCUDA=floating_types_and(torch.half, torch.bfloat16),
                   supports_forward_ad=True,
                   assert_autodiffed=True,),
    UnaryUfuncInfo('sin',
                   ref=np.sin,
                   dtypes=all_types_and_complex_and(torch.bool, torch.bfloat16),
                   dtypesIfCUDA=all_types_and_complex_and(torch.bool, torch.half, torch.bfloat16),
                   assert_autodiffed=True,
                   handles_large_floats=False,
                   handles_complex_extremals=False,
                   safe_casts_outputs=True,
                   supports_forward_ad=True,
                   decorators=(precisionOverride({torch.bfloat16: 1e-2}),)),
    UnaryUfuncInfo('sinc',
                   ref=np_sinc_with_fp16_as_fp32,
                   aliases=('special.sinc',),
                   dtypes=all_types_and_complex_and(torch.bool, torch.bfloat16),
                   dtypesIfCUDA=all_types_and_complex_and(torch.bool, torch.half, torch.bfloat16),
                   handles_large_floats=False,
                   handles_complex_extremals=False,
                   safe_casts_outputs=True,
                   supports_forward_ad=True,
                   decorators=(precisionOverride({torch.bfloat16: 1e-2,
                                                  torch.float16: 1e-2}),),
                   skips=(
                       # Reference: https://github.com/pytorch/pytorch/issues/49133
                       DecorateInfo(unittest.skip("Skipped!"), 'TestUnaryUfuncs', 'test_reference_numerics_normal',
                                    dtypes=[torch.cfloat]),
                   )),
    UnaryUfuncInfo('sinh',
                   ref=np_unary_ufunc_integer_promotion_wrapper(np.sinh),
                   dtypes=all_types_and_complex_and(torch.bool),
                   dtypesIfCPU=all_types_and_complex_and(torch.bool, torch.bfloat16),
                   dtypesIfCUDA=all_types_and_complex_and(torch.bool, torch.half, torch.bfloat16),
                   safe_casts_outputs=True,
                   assert_autodiffed=True,
                   supports_forward_ad=True,
                   decorators=(precisionOverride({torch.float16: 1e-2}),),
                   skips=(
                       DecorateInfo(unittest.skip("Skipped!"), 'TestUnaryUfuncs', 'test_reference_numerics_extremal',
                                    device_type='cpu', dtypes=[torch.cfloat, torch.cdouble],
                                    active_if=(IS_MACOS or IS_WINDOWS)),
                       DecorateInfo(unittest.skip("Skipped!"), 'TestUnaryUfuncs', 'test_reference_numerics_hard',
                                    device_type='cpu', dtypes=[torch.cfloat, torch.cdouble],
                                    active_if=(IS_MACOS or IS_WINDOWS)),
                       # Reference: https://github.com/pytorch/pytorch/issues/48641
                       DecorateInfo(unittest.skip("Skipped!"), 'TestUnaryUfuncs', 'test_reference_numerics_hard',
                                    device_type='cpu', dtypes=[torch.int8]),
                   )),
    UnaryUfuncInfo('sign',
                   ref=reference_sign,
                   dtypes=all_types_and(torch.bool, torch.bfloat16, torch.half),
                   dtypesIfCUDA=all_types_and(torch.bool, torch.bfloat16, torch.half),
                   supports_forward_ad=True,
                   skips=(
                       # Reference: https://github.com/pytorch/pytorch/issues/41245
                       DecorateInfo(unittest.skip("Skipped!"), 'TestUnaryUfuncs', 'test_reference_numerics_extremal',
                                    dtypes=[torch.bfloat16, torch.float16, torch.float32, torch.float64]),
                   )),
    UnaryUfuncInfo('sgn',
                   ref=reference_sgn,
                   dtypes=all_types_and_complex_and(torch.bool, torch.bfloat16, torch.half),
                   supports_forward_ad=True,
                   skips=(
                       # Reference: https://github.com/pytorch/pytorch/issues/41245
                       DecorateInfo(unittest.skip("Skipped!"), 'TestUnaryUfuncs', 'test_reference_numerics_extremal',
                                    dtypes=[torch.bfloat16, torch.float16, torch.float32, torch.float64]),
                       # Reference: https://github.com/pytorch/pytorch/issues/53958
                       # Test fails in comparison on Nan as the `equal_nan` is True for
                       # comparing the CPU tensors.
                       DecorateInfo(unittest.skip("Skipped!"), 'TestUnaryUfuncs', 'test_reference_numerics_extremal',
                                    device_type='cpu', dtypes=[torch.complex64, torch.complex128]),
                       # Reference: https://github.com/pytorch/pytorch/issues/48486
                       DecorateInfo(unittest.skip("Skipped!"), 'TestUnaryUfuncs', 'test_reference_numerics_hard',
                                    device_type='cpu', dtypes=[torch.complex64])
                   )),
    OpInfo('split',
           dtypes=all_types_and_complex_and(torch.bfloat16, torch.half, torch.bool),
           sample_inputs_func=partial(sample_inputs_split, list_args=False),
           supports_out=False,
           assert_autodiffed=True),
    OpInfo('split',
           variant_test_name='list_args',
           dtypes=all_types_and_complex_and(torch.bfloat16, torch.half, torch.bool),
           sample_inputs_func=partial(sample_inputs_split, list_args=True),
           supports_out=False),
    OpInfo('split_with_sizes',
           dtypes=all_types_and_complex_and(torch.bfloat16, torch.half, torch.bool),
           sample_inputs_func=sample_inputs_split_with_sizes,
           supports_out=False,
           assert_autodiffed=True),
    OpInfo('__radd__',
           op=torch.Tensor.__radd__,
           dtypes=all_types_and_complex_and(torch.bfloat16, torch.half, torch.bool),
           sample_inputs_func=sample_inputs_rbinops,
           supports_out=False,
           skips=(DecorateInfo(unittest.skip("Skipped!"), 'TestJit', 'test_variant_consistency_jit',),),
           assert_autodiffed=True,
           supports_forward_ad=True,
           autodiff_nonfusible_nodes=['aten::add'],),
    OpInfo('__rdiv__',
           op=torch.Tensor.__rdiv__,
           dtypes=all_types_and_complex_and(torch.bfloat16, torch.half, torch.bool),
           sample_inputs_func=sample_inputs_rbinops,
           supports_out=False,
           skips=(DecorateInfo(unittest.skip("Skipped!"), 'TestJit', 'test_variant_consistency_jit',),),
           supports_forward_ad=True,
           assert_autodiffed=True,
           autodiff_nonfusible_nodes=['aten::mul', 'aten::reciprocal'],),
    OpInfo('__rmul__',
           op=torch.Tensor.__rmul__,
           dtypes=all_types_and_complex_and(torch.bfloat16, torch.half, torch.bool),
           sample_inputs_func=sample_inputs_rbinops,
           supports_out=False,
           skips=(DecorateInfo(unittest.skip("Skipped!"), 'TestJit', 'test_variant_consistency_jit',),),
           assert_autodiffed=True,
           supports_forward_ad=True,
           autodiff_nonfusible_nodes=['aten::mul'],),
    OpInfo('__rand__',
           op=torch.Tensor.__rand__,
           dtypes=integral_types_and(torch.bool),
           sample_inputs_func=sample_inputs_rbinops,
           supports_out=False,
           skips=(DecorateInfo(unittest.skip("Skipped!"), 'TestCommon', 'test_variant_consistency_jit',),),
           supports_autograd=False,
           supports_forward_ad=True,),
    OpInfo('__ror__',
           op=torch.Tensor.__ror__,
           dtypes=integral_types_and(torch.bool),
           sample_inputs_func=sample_inputs_rbinops,
           supports_out=False,
           skips=(DecorateInfo(unittest.skip("Skipped!"), 'TestCommon', 'test_variant_consistency_jit',),),
           supports_autograd=False,
           supports_forward_ad=True,),
    OpInfo('__rxor__',
           op=torch.Tensor.__rxor__,
           dtypes=integral_types_and(torch.bool),
           sample_inputs_func=sample_inputs_rbinops,
           supports_out=False,
           skips=(DecorateInfo(unittest.skip("Skipped!"), 'TestCommon', 'test_variant_consistency_jit',),),
           supports_autograd=False,
           supports_forward_ad=True,),
    OpInfo('__rmatmul__',
           op=torch.Tensor.__rmatmul__,
           dtypes=floating_types(),
           dtypesIfCPU=all_types_and_complex_and(torch.bfloat16),
           dtypesIfCUDA=floating_types_and(torch.float16, *[torch.bfloat16] if CUDA11OrLater else [],
                                           torch.complex64, torch.complex128),
           backward_dtypesIfCUDA=floating_types_and(torch.float16,
                                                    *[torch.bfloat16] if (SM60OrLater and CUDA11OrLater) else [],
                                                    torch.complex64, torch.complex128),
           assert_autodiffed=True,
           sample_inputs_func=sample_inputs_matmul,
           supports_out=False,
           decorators=[
               DecorateInfo(
                   toleranceOverride({torch.complex64: tol(atol=1e-05, rtol=1.2e-03)}),
                   'TestMathBits', 'test_conj_view')],
           skips=(
               DecorateInfo(unittest.skip("Skipped!"), 'TestJit', 'test_variant_consistency_jit',),
           )),
    OpInfo('__rmod__',
           op=torch.Tensor.__rmod__,
           dtypes=all_types_and(torch.bfloat16, torch.half),
           dtypesIfCPU=floating_types_and(torch.half,),
           dtypesIfCUDA=all_types_and(torch.bfloat16, torch.half, torch.bool),
           sample_inputs_func=sample_inputs_rbinops,
           supports_out=False,
           skips=(DecorateInfo(unittest.skip("Skipped!"), 'TestJit', 'test_variant_consistency_jit',),),
           # Support autograd after torch.remainder(Tensor, Tensor) supports
           # autograd of the second argument.
           # https://github.com/pytorch/pytorch/pull/58476/files#r637167630
           supports_autograd=False,
           assert_autodiffed=True,
           autodiff_nonfusible_nodes=['aten::remainder'],),
    OpInfo('__rpow__',
           op=torch.Tensor.__rpow__,
           dtypes=all_types_and_complex_and(torch.bfloat16, torch.half, torch.bool),
           # Reference: https://github.com/pytorch/pytorch/issues/54774
           # "log2" "_vml_cpu" not implemented for Half
           backward_dtypesIfCPU=all_types_and_complex_and(torch.bfloat16, torch.bool),
           sample_inputs_func=sample_inputs_rbinops,
           supports_out=False,
           supports_forward_ad=True,
           skips=(
               DecorateInfo(unittest.skip("Skipped!"), 'TestJit', 'test_variant_consistency_jit',),),
           assert_autodiffed=True,
           autodiff_nonfusible_nodes=['aten::pow'],),
    OpInfo('__rsub__',
           op=torch.Tensor.__rsub__,
           dtypes=all_types_and_complex_and(torch.bfloat16, torch.half),
           sample_inputs_func=sample_inputs_rbinops,
           supports_out=False,
           skips=(DecorateInfo(unittest.skip("Skipped!"), 'TestJit', 'test_variant_consistency_jit',),),
           assert_autodiffed=True,
           autodiff_nonfusible_nodes=['aten::rsub'],),
    OpInfo('rsub',
           dtypes=all_types_and_complex_and(torch.bfloat16, torch.half),
           variant_test_name='rsub_tensor',
           supports_out=False,
           supports_inplace_autograd=False,
           skips=(
               # Reference: https://github.com/pytorch/pytorch/issues/53797
               # JIT doesn't understand complex literals
               DecorateInfo(unittest.skip("Skipped!"), 'TestJit', 'test_variant_consistency_jit',
                            dtypes=[torch.cfloat, torch.cdouble]),
           ),
           sample_inputs_func=partial(sample_inputs_rsub, variant='tensor'),),
    OpInfo('rsub',
           dtypes=all_types_and_complex_and(torch.bfloat16, torch.half),
           variant_test_name='rsub_scalar',
           supports_out=False,
           supports_inplace_autograd=False,
           sample_inputs_func=partial(sample_inputs_rsub, variant='scalar'),
           skips=(
               # Reference: https://github.com/pytorch/pytorch/issues/53797
               # JIT doesn't understand complex literals
               DecorateInfo(unittest.skip("Skipped!"), 'TestJit', 'test_variant_consistency_jit',
                            dtypes=all_types_and_complex_and(torch.bfloat16, torch.half)),),
           assert_autodiffed=True,),
    OpInfo('select',
           dtypes=all_types_and_complex_and(torch.bfloat16, torch.half, torch.bool),
           sample_inputs_func=sample_inputs_select,
           assert_jit_shape_analysis=True,
           supports_forward_ad=True,
           supports_out=False),
    UnaryUfuncInfo('signbit',
                   ref=np.signbit,
                   dtypes=all_types_and(torch.bool, torch.bfloat16, torch.half),
                   supports_autograd=False,),
    OpInfo('solve',
           op=torch.solve,
           dtypes=floating_and_complex_types(),
           sample_inputs_func=sample_inputs_legacy_solve,
           check_batched_gradgrad=False,
           decorators=[skipCUDAIfNoMagma, skipCUDAIfRocm, skipCPUIfNoLapack]),
    UnaryUfuncInfo('tan',
                   ref=np.tan,
                   dtypes=all_types_and_complex_and(torch.bool, torch.bfloat16),
                   dtypesIfCUDA=all_types_and_complex_and(torch.bool, torch.half, torch.bfloat16),
                   assert_autodiffed=True,
                   safe_casts_outputs=True,
                   supports_forward_ad=True,
                   skips=(
                       DecorateInfo(unittest.skip("Skipped!"), 'TestUnaryUfuncs', 'test_reference_numerics_extremal',
                                    device_type='cpu', dtypes=[torch.bfloat16]),
                       DecorateInfo(unittest.skip("Skipped!"), 'TestUnaryUfuncs', 'test_reference_numerics_hard',
                                    device_type='cpu', dtypes=[torch.bfloat16]),
                       DecorateInfo(unittest.skip("Skipped!"), 'TestUnaryUfuncs', 'test_reference_numerics_normal',
                                    device_type='cpu', dtypes=[torch.bfloat16]),
                       DecorateInfo(unittest.skip("Skipped!"), 'TestUnaryUfuncs', 'test_reference_numerics_extremal',
                                    device_type='cpu', dtypes=[torch.cfloat, torch.cdouble],
                                    active_if=(IS_MACOS or IS_WINDOWS)),
                       DecorateInfo(unittest.skip("Skipped!"), 'TestUnaryUfuncs', 'test_reference_numerics_hard',
                                    device_type='cpu', dtypes=[torch.cfloat, torch.cdouble],
                                    active_if=(IS_MACOS or IS_WINDOWS)),
                       DecorateInfo(unittest.skip("Skipped!"), 'TestUnaryUfuncs', 'test_reference_numerics_normal',
                                    device_type='cpu', dtypes=[torch.cfloat, torch.cdouble],
                                    active_if=(IS_MACOS or IS_WINDOWS)),
                       DecorateInfo(unittest.skip("Skipped!"), 'TestUnaryUfuncs', 'test_reference_numerics_hard',
                                    device_type='cuda', dtypes=[torch.float64],
                                    active_if=TEST_WITH_ROCM),
                   )),
    UnaryUfuncInfo('tanh',
                   ref=np.tanh,
                   decorators=(precisionOverride({torch.bfloat16: 1e-2}),),
                   dtypes=all_types_and_complex_and(torch.bool, torch.bfloat16),
                   dtypesIfCUDA=all_types_and_complex_and(torch.bool, torch.half, torch.bfloat16),
                   # "tanh_backward_cpu" not implemented for 'BFloat16'
                   backward_dtypesIfCPU=all_types_and_complex_and(torch.bool, torch.bfloat16),
                   assert_autodiffed=True,
                   safe_casts_outputs=True,
                   assert_jit_shape_analysis=True,
                   supports_forward_ad=True,
                   skips=(
                       DecorateInfo(unittest.skip("Skipped!"), 'TestUnaryUfuncs', 'test_reference_numerics_extremal',
                                    device_type='cpu', dtypes=[torch.cfloat, torch.cdouble],
                                    active_if=(IS_MACOS or IS_WINDOWS)),
                       DecorateInfo(unittest.skip("Skipped!"), 'TestUnaryUfuncs', 'test_reference_numerics_hard',
                                    device_type='cpu', dtypes=[torch.cfloat, torch.cdouble],
                                    active_if=(IS_MACOS or IS_WINDOWS)),
                       DecorateInfo(unittest.skip("Skipped!"), 'TestUnaryUfuncs', 'test_reference_numerics_normal',
                                    device_type='cpu', dtypes=[torch.cfloat, torch.cdouble],
                                    active_if=(IS_MACOS or IS_WINDOWS)),
                   )),
    OpInfo('tensor_split',
           ref=np.array_split,
           dtypes=all_types_and_complex_and(torch.bool),
           dtypesIfCPU=all_types_and_complex_and(torch.bool, torch.bfloat16, torch.float16),
           dtypesIfCUDA=all_types_and_complex_and(torch.bool, torch.bfloat16, torch.float16),
           supports_out=False,
           supports_forward_ad=True,
           sample_inputs_func=sample_inputs_tensor_split,),
    OpInfo('hsplit',
           dtypes=all_types_and_complex_and(torch.bool, torch.bfloat16, torch.float16),
           supports_out=False,
           supports_forward_ad=True,
           sample_inputs_func=sample_inputs_hsplit,),
    OpInfo('vsplit',
           dtypes=all_types_and_complex_and(torch.bool, torch.bfloat16, torch.float16),
           supports_out=False,
           supports_forward_ad=True,
           sample_inputs_func=sample_inputs_vsplit,),
    OpInfo('dsplit',
           dtypes=all_types_and_complex_and(torch.bool, torch.bfloat16, torch.float16),
           supports_out=False,
           supports_forward_ad=True,
           sample_inputs_func=sample_inputs_dsplit,),
    OpInfo('triangular_solve',
           op=torch.triangular_solve,
           dtypes=floating_and_complex_types(),
           supports_out=False,
           sample_inputs_func=sample_inputs_legacy_solve,
           check_batched_gradgrad=False,
<<<<<<< HEAD
           supports_forward_ad=True,
           gradcheck_wrapper=lambda *args, **kwargs: gradcheck_wrapper_triangular_input(*args, idx=1, **kwargs),
           decorators=[skipCUDAIfNoMagma]),
=======
           decorators=[skipCPUIfNoLapack, skipCUDAIfNoMagmaAndNoCusolver]),
>>>>>>> 7f87ff18
    UnaryUfuncInfo('trunc',
                   aliases=('fix', ),
                   ref=np.trunc,
                   dtypes=floating_types_and(torch.bfloat16),
                   dtypesIfCUDA=floating_types_and(torch.float16, torch.bfloat16),
                   supports_forward_ad=True,
                   assert_autodiffed=True),
    UnaryUfuncInfo('exp2',
                   aliases=('special.exp2', ),
                   ref=np_unary_ufunc_integer_promotion_wrapper(np.exp2),
                   dtypes=all_types_and(torch.bool, torch.half),
                   dtypesIfCPU=all_types_and(torch.bool, torch.half, torch.bfloat16),
                   dtypesIfCUDA=all_types_and(torch.bool, torch.half, torch.bfloat16),
                   supports_forward_ad=True,
                   safe_casts_outputs=True),
    UnaryUfuncInfo('expm1',
                   aliases=('special.expm1', ),
                   ref=np_unary_ufunc_integer_promotion_wrapper(np.expm1),
                   dtypes=all_types_and(torch.bool, torch.bfloat16),
                   dtypesIfCUDA=all_types_and(torch.bool, torch.half, torch.bfloat16),
                   supports_forward_ad=True,
                   safe_casts_outputs=True,
                   assert_autodiffed=True,
                   skips=(
                       # Reference: https://github.com/pytorch/pytorch/pull/48926#issuecomment-739734774
                       DecorateInfo(unittest.skip("Skipped!"), 'TestUnaryUfuncs', 'test_reference_numerics_extremal',
                                    device_type='cpu', dtypes=[torch.bfloat16]),
                       DecorateInfo(unittest.skip("Skipped!"), 'TestUnaryUfuncs', 'test_reference_numerics_hard',
                                    device_type='cpu', dtypes=[torch.bfloat16]),
                       DecorateInfo(unittest.skip("Skipped!"), 'TestUnaryUfuncs', 'test_reference_numerics_normal',
                                    device_type='cpu', dtypes=[torch.bfloat16]),
                   )),
    UnaryUfuncInfo('nan_to_num',
                   ref=np.nan_to_num,
                   dtypes=all_types_and(torch.half, torch.bool),
                   dtypesIfCPU=all_types_and(torch.half, torch.bool, torch.bfloat16),
                   dtypesIfCUDA=all_types_and(torch.half, torch.bool, torch.bfloat16),
                   supports_forward_ad=True,
                   # Passing numpy_kwargs via sample_kwargs, as numpy does comparison
                   # with BFloat16 in float, since it currently doesn't support BFloat16.
                   # Ref: https://github.com/pytorch/pytorch/issues/57982#issuecomment-839150556
                   sample_kwargs=lambda device, dtype, input: ({},
                                                               {'posinf': torch.finfo(torch.bfloat16).max,
                                                                'neginf': torch.finfo(torch.bfloat16).min})
                   if dtype is torch.bfloat16 else ({}, {})),
    UnaryUfuncInfo('reciprocal',
                   ref=np_unary_ufunc_integer_promotion_wrapper(np.reciprocal),
                   dtypes=all_types_and_complex_and(torch.bool, torch.half, torch.bfloat16),
                   assert_autodiffed=True,
                   supports_forward_ad=True,
                   safe_casts_outputs=True,
                   skips=(
                       # Reference: https://github.com/pytorch/pytorch/issues/45690
                       DecorateInfo(unittest.skip("Skipped!"), 'TestUnaryUfuncs', 'test_reference_numerics_extremal',
                                    dtypes=[torch.cfloat, torch.cdouble]),
                       # Reference: https://github.com/pytorch/pytorch/pull/49102#issuecomment-744604601
                       DecorateInfo(unittest.skip("Skipped!"), 'TestUnaryUfuncs', 'test_reference_numerics_extremal',
                                    dtypes=[torch.bfloat16]),
                       DecorateInfo(unittest.skip("Skipped!"), 'TestUnaryUfuncs', 'test_reference_numerics_hard',
                                    dtypes=[torch.bfloat16]),
                       DecorateInfo(unittest.skip("Skipped!"), 'TestUnaryUfuncs', 'test_reference_numerics_normal',
                                    dtypes=[torch.bfloat16]),
                   )),
    UnaryUfuncInfo('rsqrt',
                   ref=lambda x: np.reciprocal(np.sqrt(x)),
                   domain=(0, None),
                   dtypes=all_types_and_complex_and(torch.bool, torch.bfloat16),
                   dtypesIfCUDA=all_types_and_complex_and(torch.bool, torch.half, torch.bfloat16),
                   decorators=(precisionOverride({torch.half: 5e-2}),),
                   safe_casts_outputs=True,
                   assert_autodiffed=True,
                   supports_forward_ad=True,
                   handles_complex_extremals=False),
    UnaryUfuncInfo('sqrt',
                   ref=np.sqrt,
                   supports_sparse=True,
                   domain=(0, None),
                   dtypes=all_types_and_complex_and(torch.bool, torch.bfloat16),
                   dtypesIfCUDA=all_types_and_complex_and(torch.bool, torch.half, torch.bfloat16),
                   assert_autodiffed=True,
                   supports_forward_ad=True,
                   decorators=(precisionOverride({torch.bfloat16: 7e-2}),),
                   skips=(
                       # Reference: https://github.com/pytorch/pytorch/issues/47358
                       DecorateInfo(unittest.skip("Skipped!"), 'TestUnaryUfuncs', 'test_reference_numerics_hard',
                                    device_type='cpu', dtypes=[torch.cfloat, torch.cdouble],
                                    active_if=IS_MACOS),
                       # Reference: https://github.com/pytorch/pytorch/pull/47293#issuecomment-721774436
                       DecorateInfo(unittest.skip("Skipped!"), 'TestUnaryUfuncs', 'test_reference_numerics_hard',
                                    dtypes=[torch.bfloat16])),
                   safe_casts_outputs=True,
                   handles_complex_extremals=False),
    UnaryUfuncInfo('square',
                   ref=np.square,
                   dtypes=all_types_and_complex_and(torch.bool, torch.float16, torch.bfloat16),
                   decorators=(precisionOverride({torch.complex64: 3e-4, torch.bfloat16: 3e-1}),),
                   supports_forward_ad=True,
                   skips=(
                       # Reference: https://github.com/pytorch/pytorch/issues/52549
                       DecorateInfo(unittest.skip("Skipped!"), 'TestUnaryUfuncs', 'test_reference_numerics_hard',
                                    dtypes=[torch.cfloat, torch.cdouble]),
                       # >>> t = torch.tensor(complex(-0.01, float("inf")))
                       # >>> np.square(t.numpy())
                       # (-inf-infj)
                       # >>> t.square()
                       # tensor(-inf-infj)
                       # >>> t.cuda().square()
                       # tensor(inf+nanj, device='cuda:0')
                       DecorateInfo(unittest.skip("Skipped!"), 'TestUnaryUfuncs', 'test_reference_numerics_extremal',
                                    device_type='cuda', dtypes=[torch.cfloat, torch.cdouble]),
                       # Reference: https://github.com/pytorch/pytorch/pull/52551#issuecomment-782596181
                       DecorateInfo(unittest.skip("Skipped!"), 'TestUnaryUfuncs', 'test_reference_numerics_hard',
                                    dtypes=[torch.bfloat16]),
                   ),),
    OpInfo('lerp',
           dtypes=floating_and_complex_types(),
           dtypesIfCUDA=floating_and_complex_types_and(torch.half, torch.bfloat16),
           dtypesIfROCM=floating_and_complex_types_and(torch.half, torch.bfloat16),
           sample_inputs_func=sample_inputs_lerp,
           supports_forward_ad=True,
           assert_autodiffed=True),
    OpInfo('linalg.inv',
           aten_name='linalg_inv',
           op=torch.linalg.inv,
           dtypes=floating_and_complex_types(),
           sample_inputs_func=sample_inputs_linalg_invertible,
           check_batched_gradgrad=False,
           supports_forward_ad=True,
           gradcheck_nondet_tol=GRADCHECK_NONDET_TOL,
           decorators=[skipCUDAIfNoMagmaAndNoCusolver, skipCUDAIfRocm, skipCPUIfNoLapack],
           ),
    OpInfo('linalg.inv_ex',
           aten_name='linalg_inv_ex',
           dtypes=floating_and_complex_types(),
           sample_inputs_func=sample_inputs_linalg_invertible,
           check_batched_gradgrad=False,
           supports_forward_ad=True,
           gradcheck_nondet_tol=GRADCHECK_NONDET_TOL,
           decorators=[skipCUDAIfNoMagmaAndNoCusolver, skipCUDAIfRocm, skipCPUIfNoLapack],
           ),
    UnaryUfuncInfo('angle',
                   ref=np.angle,
                   dtypes=all_types_and_complex_and(torch.bool, torch.bfloat16, torch.float16),
                   dtypesIfCUDA=all_types_and_complex_and(torch.bool),
                   decorators=(precisionOverride({torch.float16: 1e-2,
                                                  torch.bfloat16: 1e-2}),),
                   safe_casts_outputs=True,
                   supports_forward_ad=True,
                   supports_complex_to_float=True),
    OpInfo('linalg.solve',
           aten_name='linalg_solve',
           op=torch.linalg.solve,
           dtypes=floating_and_complex_types(),
           sample_inputs_func=sample_inputs_linalg_solve,
           check_batched_gradgrad=False,
           supports_forward_ad=True,
           decorators=[skipCUDAIfNoMagma, skipCUDAIfRocm, skipCPUIfNoLapack]),
    OpInfo('linalg.matrix_rank',
           aten_name='linalg_matrix_rank',
           dtypes=floating_and_complex_types(),
           supports_autograd=False,
           sample_inputs_func=sample_inputs_linalg_invertible,
           decorators=[skipCUDAIfNoMagma, skipCUDAIfRocm, skipCPUIfNoLapack]),
    OpInfo('linalg.matrix_rank',
           aten_name='linalg_matrix_rank',
           variant_test_name='hermitian',
           dtypes=floating_and_complex_types(),
           supports_autograd=False,
           sample_inputs_func=sample_inputs_linalg_pinv_hermitian,
           decorators=[skipCUDAIfNoMagma, skipCUDAIfRocm, skipCPUIfNoLapack]),
    OpInfo('linalg.pinv',
           aten_name='linalg_pinv',
           op=torch.linalg.pinv,
           dtypes=floating_and_complex_types(),
           check_batched_grad=False,
           check_batched_gradgrad=False,
           sample_inputs_func=sample_inputs_linalg_invertible,
           decorators=[skipCUDAIfNoMagmaAndNoCusolver, skipCUDAIfRocm, skipCPUIfNoLapack]),
    OpInfo('linalg.pinv',
           aten_name='linalg_pinv',
           variant_test_name='hermitian',
           dtypes=floating_and_complex_types(),
           check_batched_grad=False,
           check_batched_gradgrad=False,
           sample_inputs_func=sample_inputs_linalg_pinv_hermitian,
           gradcheck_wrapper=gradcheck_wrapper_hermitian_input,
           decorators=[skipCUDAIfNoMagma, skipCUDAIfRocm, skipCPUIfNoLapack],
           skips=(
               # Gradcheck hangs for this function
               DecorateInfo(unittest.skip("Skipped!"), 'TestGradients', 'test_forward_mode_AD'),),
           ),
    OpInfo('eig',
           op=torch.eig,
           dtypes=floating_and_complex_types(),
           sample_inputs_func=sample_inputs_eig,
           decorators=[
               skipCUDAIfNoMagma,
               skipCPUIfNoLapack,
               skipCUDAIfRocm
           ],),
    OpInfo('einsum',
           # we need this lambda because SampleInput expects tensor input as the first argument
           # TODO(@heitorschueroff) update SampleInput to handle such cases
           op=lambda tensors, equation: torch.einsum(equation, tensors),
           dtypes=all_types_and_complex_and(torch.half, torch.bfloat16),
           dtypesIfCUDA=floating_and_complex_types_and(torch.half, *[torch.bfloat16] if CUDA11OrLater else []),
           backward_dtypesIfCUDA=floating_and_complex_types_and(torch.half,
                                                                *[torch.bfloat16] if (SM60OrLater and CUDA11OrLater) else []),
           supports_out=False,
           supports_forward_ad=True,
           sample_inputs_func=sample_inputs_einsum,
           skips=(
               # test does not work with passing lambda for op
               # there's a test `test_einsum` in `test_jit.py` to handle this case
               DecorateInfo(unittest.skip("Skipped!"), 'TestJit', 'test_variant_consistency_jit'),
           )),
    OpInfo('svd',
           op=torch.svd,
           dtypes=floating_and_complex_types(),
           sample_inputs_func=sample_inputs_svd,
           decorators=[
               skipCUDAIfNoMagmaAndNoCusolver,
               skipCUDAIfRocm,
               skipCPUIfNoLapack,
           ]),
    OpInfo('linalg.svd',
           op=torch.linalg.svd,
           aten_name='linalg_svd',
           dtypes=floating_and_complex_types(),
           sample_inputs_func=sample_inputs_linalg_svd,
           decorators=[
               skipCUDAIfNoMagmaAndNoCusolver,
               skipCUDAIfRocm,
               skipCPUIfNoLapack,
           ]),
    OpInfo('linalg.svdvals',
           op=torch.linalg.svdvals,
           aten_name='linalg_svdvals',
           dtypes=floating_and_complex_types(),
           sample_inputs_func=sample_inputs_linalg_svdvals,
           check_batched_gradgrad=False,
           decorators=[
               skipCUDAIfNoMagmaAndNoCusolver,
               skipCPUIfNoLapack]),
    OpInfo('polar',
           dtypes=floating_types(),
           sample_inputs_func=sample_inputs_polar),
    # TODO(@kshitij12345): Refactor similar to `mvlgamma` entries.
    # To test reference numerics against multiple values of argument `n`,
    # we make multiple OpInfo entries with each entry corresponding to different value of n (currently 0 to 4).
    # We run the op tests from test_ops.py only for `n=0` to avoid redundancy in testing.
    UnaryUfuncInfo('polygamma',
                   op=lambda x, n, **kwargs: torch.polygamma(n, x, **kwargs),
                   variant_test_name='polygamma_n_0',
                   ref=reference_polygamma if TEST_SCIPY else _NOTHING,
                   dtypes=all_types_and(torch.bool),
                   dtypesIfCPU=all_types_and(torch.bool, torch.bfloat16),
                   dtypesIfCUDA=all_types_and(torch.bool, torch.half),
                   safe_casts_outputs=True,
                   supports_forward_ad=True,
                   sample_inputs_func=sample_inputs_polygamma,
                   skips=(
                       # Probably related to the way the function is
                       # scripted for JIT tests (or maybe not).
                       # RuntimeError:
                       # Arguments for call are not valid.
                       # The following variants are available:
                       #   aten::polygamma(int n, Tensor self) -> (Tensor):
                       #   Expected a value of type 'Tensor' for argument 'self' but instead found type 'int'.
                       #   aten::polygamma.out(int n, Tensor self, *, Tensor(a!) out) -> (Tensor(a!)):
                       #   Expected a value of type 'Tensor' for argument 'self' but instead found type 'int'.
                       # The original call is:
                       #   File "<string>", line 3
                       # def the_method(i0):
                       #     return torch.polygamma(i0, 1)
                       #            ~~~~~~~~~~~~~~~ <--- HERE
                       DecorateInfo(unittest.skip("Skipped!"), 'TestJit', 'test_variant_consistency_jit'),),
                   sample_kwargs=lambda device, dtype, input: ({'n': 0}, {'n': 0})),
    # A separate OpInfo entry for special.polygamma is needed to reorder the arguments
    # for the alias. See the discussion here: https://github.com/pytorch/pytorch/pull/59691#discussion_r650261939
    UnaryUfuncInfo('special.polygamma',
                   op=lambda x, n, **kwargs: torch.special.polygamma(n, x, **kwargs),
                   variant_test_name='special_polygamma_n_0',
                   ref=reference_polygamma if TEST_SCIPY else _NOTHING,
                   dtypes=all_types_and(torch.bool, torch.bfloat16),
                   dtypesIfCUDA=all_types_and(torch.bool, torch.half),
                   safe_casts_outputs=True,
                   supports_forward_ad=True,
                   sample_inputs_func=sample_inputs_polygamma,
                   skips=(
                       # Probably related to the way the function is
                       # scripted for JIT tests (or maybe not).
                       # RuntimeError:
                       # Arguments for call are not valid.
                       # The following variants are available:
                       #   aten::polygamma(int n, Tensor self) -> (Tensor):
                       #   Expected a value of type 'Tensor' for argument 'self' but instead found type 'int'.
                       #   aten::polygamma.out(int n, Tensor self, *, Tensor(a!) out) -> (Tensor(a!)):
                       #   Expected a value of type 'Tensor' for argument 'self' but instead found type 'int'.
                       # The original call is:
                       #   File "<string>", line 3
                       # def the_method(i0):
                       #     return torch.polygamma(i0, 1)
                       #            ~~~~~~~~~~~~~~~ <--- HERE
                       DecorateInfo(unittest.skip("Skipped!"), 'TestJit', 'test_variant_consistency_jit'),),
                   sample_kwargs=lambda device, dtype, input: ({'n': 0}, {'n': 0})),
    UnaryUfuncInfo('polygamma',
                   op=lambda x, n, **kwargs: torch.polygamma(n, x, **kwargs),
                   variant_test_name='polygamma_n_1',
                   ref=reference_polygamma if TEST_SCIPY else _NOTHING,
                   dtypes=all_types_and(torch.bool),
                   dtypesIfCPU=all_types_and(torch.bool, torch.bfloat16),
                   dtypesIfCUDA=all_types_and(torch.bool, torch.half),
                   safe_casts_outputs=True,
                   supports_forward_ad=True,
                   sample_inputs_func=sample_inputs_polygamma,
                   skips=(
                       # Redundant tests
                       DecorateInfo(unittest.skip("Skipped!"), 'TestGradients'),
                       DecorateInfo(unittest.skip("Skipped!"), 'TestJit'),
                       DecorateInfo(unittest.skip("Skipped!"), 'TestCommon'),
                       # Mismatch: https://github.com/pytorch/pytorch/issues/55357
                       DecorateInfo(unittest.skip("Skipped!"), 'TestUnaryUfuncs', 'test_reference_numerics_extremal'),
                       DecorateInfo(unittest.skip("Skipped!"), 'TestUnaryUfuncs', 'test_reference_numerics_hard'),
                       DecorateInfo(unittest.skip("Skipped!"), 'TestUnaryUfuncs', 'test_reference_numerics_normal'),
                   ),
                   sample_kwargs=lambda device, dtype, input: ({'n': 1}, {'n': 1})),
    UnaryUfuncInfo('polygamma',
                   op=lambda x, n, **kwargs: torch.polygamma(n, x, **kwargs),
                   variant_test_name='polygamma_n_2',
                   ref=reference_polygamma if TEST_SCIPY else _NOTHING,
                   dtypes=all_types_and(torch.bool),
                   dtypesIfCPU=all_types_and(torch.bool, torch.bfloat16),
                   dtypesIfCUDA=all_types_and(torch.bool, torch.half),
                   safe_casts_outputs=True,
                   supports_forward_ad=True,
                   sample_inputs_func=sample_inputs_polygamma,
                   skips=(
                       # Redundant tests
                       DecorateInfo(unittest.skip("Skipped!"), 'TestGradients'),
                       DecorateInfo(unittest.skip("Skipped!"), 'TestJit'),
                       DecorateInfo(unittest.skip("Skipped!"), 'TestCommon'),
                       # Mismatch: https://github.com/pytorch/pytorch/issues/55357
                       DecorateInfo(unittest.skip("Skipped!"), 'TestUnaryUfuncs', 'test_reference_numerics_extremal'),
                       DecorateInfo(unittest.skip("Skipped!"), 'TestUnaryUfuncs', 'test_reference_numerics_hard',
                                    active_if=TEST_WITH_ROCM),
                       DecorateInfo(unittest.skip("Skipped!"), 'TestUnaryUfuncs', 'test_reference_numerics_normal',
                                    active_if=TEST_WITH_ROCM),),
                   sample_kwargs=lambda device, dtype, input: ({'n': 2}, {'n': 2})),
    UnaryUfuncInfo('polygamma',
                   op=lambda x, n, **kwargs: torch.polygamma(n, x, **kwargs),
                   variant_test_name='polygamma_n_3',
                   ref=reference_polygamma if TEST_SCIPY else _NOTHING,
                   dtypes=all_types_and(torch.bool),
                   dtypesIfCPU=all_types_and(torch.bool, torch.bfloat16),
                   dtypesIfCUDA=all_types_and(torch.bool, torch.half),
                   safe_casts_outputs=True,
                   supports_forward_ad=True,
                   sample_inputs_func=sample_inputs_polygamma,
                   skips=(
                       # Redundant tests
                       DecorateInfo(unittest.skip("Skipped!"), 'TestGradients'),
                       DecorateInfo(unittest.skip("Skipped!"), 'TestJit'),
                       DecorateInfo(unittest.skip("Skipped!"), 'TestCommon'),
                       # Mismatch: https://github.com/pytorch/pytorch/issues/55357
                       DecorateInfo(unittest.skip("Skipped!"), 'TestUnaryUfuncs', 'test_reference_numerics_extremal'),
                       DecorateInfo(unittest.skip("Skipped!"), 'TestUnaryUfuncs', 'test_reference_numerics_hard',
                                    active_if=TEST_WITH_ROCM),
                       DecorateInfo(unittest.skip("Skipped!"), 'TestUnaryUfuncs', 'test_reference_numerics_normal',
                                    active_if=TEST_WITH_ROCM),),
                   sample_kwargs=lambda device, dtype, input: ({'n': 3}, {'n': 3})),
    UnaryUfuncInfo('polygamma',
                   op=lambda x, n, **kwargs: torch.polygamma(n, x, **kwargs),
                   variant_test_name='polygamma_n_4',
                   ref=reference_polygamma if TEST_SCIPY else _NOTHING,
                   decorators=(precisionOverride({torch.float16: 5e-4, torch.float32: 5e-4}),),
                   dtypes=all_types_and(torch.bool),
                   dtypesIfCPU=all_types_and(torch.bool, torch.bfloat16),
                   dtypesIfCUDA=all_types_and(torch.bool, torch.half),
                   safe_casts_outputs=True,
                   supports_forward_ad=True,
                   sample_inputs_func=sample_inputs_polygamma,
                   skips=(
                       # Redundant tests
                       DecorateInfo(unittest.skip("Skipped!"), 'TestGradients'),
                       DecorateInfo(unittest.skip("Skipped!"), 'TestJit'),
                       DecorateInfo(unittest.skip("Skipped!"), 'TestCommon'),
                       # Mismatch: https://github.com/pytorch/pytorch/issues/55357
                       DecorateInfo(unittest.skip("Skipped!"), 'TestUnaryUfuncs', 'test_reference_numerics_extremal'),
                       DecorateInfo(unittest.skip("Skipped!"), 'TestUnaryUfuncs', 'test_reference_numerics_hard',
                                    active_if=TEST_WITH_ROCM),
                       DecorateInfo(unittest.skip("Skipped!"), 'TestUnaryUfuncs', 'test_reference_numerics_normal',
                                    active_if=TEST_WITH_ROCM),),
                   sample_kwargs=lambda device, dtype, input: ({'n': 4}, {'n': 4})),
    OpInfo('ravel',
           dtypes=all_types_and_complex_and(torch.bool, torch.float16, torch.bfloat16),
           supports_out=False,
           supports_forward_ad=True,
           sample_inputs_func=sample_inputs_ravel,
           ),
    OpInfo('reshape',
           dtypes=all_types_and_complex_and(torch.bool, torch.float16, torch.bfloat16),
           sample_inputs_func=sample_inputs_view_reshape,
           supports_out=False,
           supports_forward_ad=True,
           ),
    OpInfo('reshape_as',
           op=lambda x, other: x.reshape_as(other),
           dtypes=all_types_and_complex_and(torch.bool, torch.float16, torch.bfloat16),
           sample_inputs_func=sample_inputs_view_as_reshape_as,
           supports_out=False,
           supports_forward_ad=True,
           ),
    OpInfo('view',
           op=lambda x, shape: x.view(shape),
           dtypes=all_types_and_complex_and(torch.bool, torch.float16, torch.bfloat16),
           supports_out=False,
           supports_forward_ad=True,
           assert_jit_shape_analysis=True,
           sample_inputs_func=sample_inputs_view_reshape,
           ),
    OpInfo('view_as',
           op=lambda x, other: x.view_as(other),
           dtypes=all_types_and_complex_and(torch.bool, torch.float16, torch.bfloat16),
           supports_out=False,
           supports_forward_ad=True,
           skips=(
               # Because view_as does not have a function variant.
               DecorateInfo(unittest.skip("Skipped!"), 'TestJit', 'test_variant_consistency_jit'),),
           sample_inputs_func=sample_inputs_view_as_reshape_as,
           ),
    OpInfo('pinverse',
           op=torch.pinverse,
           dtypes=floating_and_complex_types(),
           check_batched_grad=False,
           check_batched_gradgrad=False,
           gradcheck_nondet_tol=GRADCHECK_NONDET_TOL,
           supports_out=False,
           sample_inputs_func=sample_inputs_linalg_invertible,
           decorators=[skipCUDAIfNoMagmaAndNoCusolver, skipCUDAIfRocm, skipCPUIfNoLapack]),
    OpInfo('gather',
           dtypes=all_types_and_complex_and(torch.bool, torch.float16, torch.bfloat16),
           dtypesIfCUDA=all_types_and_complex_and(torch.bool, torch.float16, torch.bfloat16),
           sample_inputs_func=sample_inputs_gather,
           gradcheck_nondet_tol=GRADCHECK_NONDET_TOL,
           supports_forward_ad=True,
           ),
    OpInfo('index_fill',
           dtypes=all_types_and_complex_and(torch.bool, torch.float16, torch.bfloat16),
           supports_inplace_autograd=False,
           supports_out=False,
           supports_forward_ad=True,
           sample_inputs_func=sample_inputs_index_fill),
    OpInfo('index_copy',
           dtypes=all_types_and_complex_and(torch.bool, torch.float16, torch.bfloat16),
           supports_inplace_autograd=False,
           supports_out=False,
           supports_forward_ad=True,
           sample_inputs_func=sample_inputs_index_copy,
           gradcheck_nondet_tol=GRADCHECK_NONDET_TOL),
    OpInfo('index_select',
           dtypes=all_types_and_complex_and(torch.bool, torch.float16, torch.bfloat16),
           sample_inputs_func=sample_inputs_index_select,
           supports_forward_ad=True,
           assert_jit_shape_analysis=True,
           gradcheck_nondet_tol=GRADCHECK_NONDET_TOL),
    OpInfo('index_add',
           dtypes=all_types_and_complex_and(torch.bool, torch.float16, torch.bfloat16),
           supports_out=False,
           supports_forward_ad=True,
           sample_inputs_func=sample_inputs_index_add,
           gradcheck_nondet_tol=GRADCHECK_NONDET_TOL),
    OpInfo('__getitem__',
           dtypes=all_types_and_complex_and(torch.bool, torch.float16, torch.bfloat16),
           supports_out=False,
           supports_inplace_autograd=False,
           supports_scripting=False,
           op=torch.Tensor.__getitem__,
           skips=(DecorateInfo(unittest.skip("Skipped!"), 'TestJit', 'test_variant_consistency_jit', device_type='cuda'),),
           assert_jit_shape_analysis=False,  # TODO: support index.Tensor()
           sample_inputs_func=sample_inputs_getitem,),
    OpInfo('index_put',
           dtypes=all_types_and_complex_and(torch.bool, torch.float16, torch.bfloat16),
           supports_out=False,
           supports_inplace_autograd=True,
           supports_forward_ad=True,
           test_neg_view=False,
           sample_inputs_func=sample_inputs_index_put,
           skips=(
               DecorateInfo(unittest.skip("Skipped!"), 'TestJit', 'test_variant_consistency_jit'),
           )),
    OpInfo('sort',
           dtypes=all_types_and(torch.bool, torch.float16, torch.bfloat16),
           dtypesIfCUDA=all_types_and(torch.float16, torch.bfloat16),
           dtypesIfROCM=all_types_and(torch.float16),
           sample_inputs_func=sample_inputs_sort,
           skips=(
               # sort does not correctly warn when resizing out= inputs
               DecorateInfo(unittest.skip("Skipped!"), 'TestCommon', 'test_out'),
           )),
    OpInfo('put',
           dtypes=all_types_and_complex_and(torch.bool, torch.float16, torch.bfloat16),
           supports_out=False,
           check_batched_gradgrad=False,  # vmap complains of the sizes
           sample_inputs_func=sample_inputs_put),
    OpInfo('take',
           dtypes=all_types_and_complex_and(torch.bool, torch.float16, torch.bfloat16),
           check_batched_grad=False,  # vmap complains of the sizes
           supports_forward_ad=True,
           sample_inputs_func=sample_inputs_take),
    OpInfo('scatter',
           dtypes=all_types_and_complex_and(torch.bool, torch.half, torch.bfloat16),
           sample_inputs_func=sample_inputs_scatter,),
    OpInfo('scatter_add',
           dtypes=all_types_and_complex_and(torch.bool, torch.half, torch.bfloat16),
           sample_inputs_func=sample_inputs_scatter_add,
           supports_out=False),
    OpInfo('stack',
           dtypes=all_types_and_complex_and(torch.bool, torch.float16, torch.bfloat16),
           sample_inputs_func=sample_inputs_stack,
           assert_autodiffed=True,
           skips=(
               # TODO: see https://github.com/pytorch/pytorch/issues/64709
               DecorateInfo(unittest.skip("Skipped!"), 'TestCommon', 'test_out'),
           )),
    OpInfo('hstack',
           dtypes=all_types_and_complex_and(torch.bool, torch.float16, torch.bfloat16),
           sample_inputs_func=sample_inputs_hstack_dstack_vstack,
           supports_forward_ad=True,
           skips=(
               # TODO: see https://github.com/pytorch/pytorch/issues/64709
               DecorateInfo(unittest.skip("Skipped!"), 'TestCommon', 'test_out'),
           )),
    OpInfo('hypot',
           dtypes=floating_types(),
           dtypesIfCPU=floating_types_and(torch.bfloat16),
           dtypesIfCUDA=floating_types_and(torch.half, torch.bfloat16),
           supports_forward_ad=True,
           sample_inputs_func=sample_inputs_hypot,
           ),
    OpInfo('histogram',
           dtypes=_dispatch_dtypes(),  # histogram is only implemented on CPU
           dtypesIfCPU=floating_types(),
           sample_inputs_func=sample_inputs_histogram,
           supports_autograd=False,
           skips=(
               # JIT tests don't work with Tensor keyword arguments
               # https://github.com/pytorch/pytorch/issues/58507
               DecorateInfo(unittest.skip("Skipped!"), 'TestJit', 'test_variant_consistency_jit'),),),
    OpInfo('cat',
           ref=lambda input_seq, dim=0, **kwargs: np.concatenate(input_seq, axis=dim, **kwargs),
           aliases=('concat',),
           dtypes=all_types_and_complex_and(torch.bool, torch.float16, torch.bfloat16),
           sample_inputs_func=sample_inputs_cat_concat,
           supports_forward_ad=True,
           assert_autodiffed=True,
           skips=(
               # TODO: see https://github.com/pytorch/pytorch/issues/64709
               DecorateInfo(unittest.skip("Skipped!"), 'TestCommon', 'test_out'),
               # RuntimeError: Arguments for call not valid.
               #               Expected a value of type 'List[Tensor]' for argument
               #               'tensors' but instead found type 'Tensor (inferred)'.
               DecorateInfo(unittest.skip("Skipped!"), 'TestJit', 'test_jit_alias_remapping'),)),
    OpInfo('vstack',
           aliases=('row_stack',),
           dtypes=all_types_and_complex_and(torch.bool, torch.float16, torch.bfloat16),
           sample_inputs_func=sample_inputs_hstack_dstack_vstack,
           supports_forward_ad=True,
           skips=(
               # TODO: see https://github.com/pytorch/pytorch/issues/64709
               DecorateInfo(unittest.skip("Skipped!"), 'TestCommon', 'test_out'),
               # RuntimeError: _fn() Expected a value of type
               #   'Tensor (inferred)' for argument 't0' but instead found type 'tuple'.
               DecorateInfo(unittest.skip("Skipped!"), 'TestJit', 'test_jit_alias_remapping'),)),
    OpInfo('dstack',
           dtypes=all_types_and_complex_and(torch.bool, torch.float16, torch.bfloat16),
           sample_inputs_func=sample_inputs_hstack_dstack_vstack,
           supports_forward_ad=True,
           skips=(
               # TODO: see https://github.com/pytorch/pytorch/issues/64709
               DecorateInfo(unittest.skip("Skipped!"), 'TestCommon', 'test_out'),
           )),
    OpInfo('unfold',
           op=lambda x, *args: x.unfold(*args),
           dtypes=all_types_and_complex_and(torch.bool, torch.float16, torch.bfloat16),
           supports_out=False,
           supports_forward_ad=True,
           check_batched_gradgrad=False,
           skips=(
               # torch.unfold does not exist so we get a RuntimeError.
               DecorateInfo(unittest.skip("Skipped!"), 'TestJit', 'test_variant_consistency_jit',
                            dtypes=all_types_and_complex_and(torch.bool, torch.float16, torch.bfloat16)),
               # Skip operator schema test because this is a functional and not an operator
               DecorateInfo(unittest.skip("Skipped!"), 'TestOperatorSignatures', 'test_get_torch_func_signature_exhaustive'),
           ),
           sample_inputs_func=sample_inputs_unfold),
    OpInfo('msort',
           dtypes=all_types_and(torch.bool, torch.float16, torch.bfloat16),
           dtypesIfCUDA=all_types_and(torch.float16, torch.bfloat16),
           dtypesIfROCM=all_types_and(torch.float16),
           check_batched_gradgrad=False,
           skips=(
               #  msort does not correctly warn when resizing out= inputs.
               DecorateInfo(unittest.skip("Skipped!"), 'TestCommon', 'test_out',
                            dtypes=all_types_and_complex_and(torch.bool, torch.float16, torch.bfloat16)),
           ),
           sample_inputs_func=sample_inputs_msort),
    OpInfo('movedim',
           aliases=('moveaxis',),
           dtypes=all_types_and_complex_and(torch.bool, torch.float16, torch.bfloat16),
           supports_out=False,
           supports_forward_ad=True,
           sample_inputs_func=sample_movedim_moveaxis),
    OpInfo('renorm',
           dtypes=floating_and_complex_types_and(torch.float16, torch.bfloat16),
           sample_inputs_func=sample_inputs_renorm),
    ShapeFuncInfo('repeat',
                  op=lambda x, dims: x.repeat(dims),
                  ref=np.tile,
                  dtypes=all_types_and_complex_and(torch.bool, torch.float16, torch.bfloat16),
                  supports_out=False,
                  supports_forward_ad=True,
                  skips=(
                      # torch.repeat does not exist so we get a RuntimeError.
                      DecorateInfo(unittest.skip("Skipped!"), 'TestJit', 'test_variant_consistency_jit',
                                   dtypes=all_types_and_complex_and(torch.bool, torch.float16, torch.bfloat16)),
                  ),
                  sample_inputs_func=sample_repeat_tile),
    OpInfo('squeeze',
           dtypes=all_types_and_complex_and(torch.bool, torch.float16, torch.bfloat16),
           supports_out=False,
           assert_autodiffed=True,
           assert_jit_shape_analysis=True,
           supports_forward_ad=True,
           sample_inputs_func=sample_inputs_squeeze),
    OpInfo('fill_',
           op=lambda x, scalar: torch.fill_(x.clone(), scalar),
           method_variant=None,
           inplace_variant=torch.Tensor.fill_,
           supports_forward_ad=True,
           dtypes=all_types_and_complex_and(torch.bool, torch.float16, torch.bfloat16),
           supports_out=False,
           skips=(
               # JIT has issue when op is passed as lambda
               DecorateInfo(unittest.skip("Skipped!"), 'TestJit', 'test_variant_consistency_jit'),
           ),
           sample_inputs_func=sample_inputs_fill_),
    OpInfo('resize_',
           op=lambda x, shape: x.clone().resize_(shape),
           method_variant=None,
           inplace_variant=None,
           dtypes=all_types_and_complex_and(torch.bool, torch.float16, torch.bfloat16),
           supports_out=False,
           supports_autograd=False,
           sample_inputs_func=sample_inputs_resize_ops),
    OpInfo('resize_as_',
           op=lambda x, other: torch.resize_as_(x.clone(), other),
           method_variant=None,
           inplace_variant=torch.Tensor.resize_as_,
           dtypes=all_types_and_complex_and(torch.bool, torch.float16, torch.bfloat16),
           supports_out=False,
           supports_autograd=False,
           sample_inputs_func=sample_inputs_resize_ops),
    OpInfo('take_along_dim',
           dtypes=all_types_and_complex_and(torch.bool, torch.float16, torch.bfloat16),
           dtypesIfCUDA=all_types_and_complex_and(torch.bool, torch.float16, torch.bfloat16),
           supports_inplace_autograd=False,
           supports_forward_ad=True,
           sample_inputs_func=sample_inputs_take_along_dim,
           gradcheck_nondet_tol=GRADCHECK_NONDET_TOL),
    ShapeFuncInfo('tile',
                  ref=np.tile,
                  dtypes=all_types_and_complex_and(torch.bool, torch.float16, torch.bfloat16),
                  supports_out=False,
                  supports_forward_ad=True,
                  sample_inputs_func=sample_repeat_tile),
    OpInfo('trapz',  # TODO: in the future, 'trapz' should be made a proper alias of 'trapezoid'
           dtypes=all_types_and_complex_and(torch.float16, torch.bfloat16),
           supports_out=False,
           supports_forward_ad=True,
           sample_inputs_func=sample_trapezoid),
    OpInfo('trapezoid',
           dtypes=all_types_and_complex_and(torch.float16, torch.bfloat16),
           supports_out=False,
           supports_forward_ad=True,
           sample_inputs_func=sample_trapezoid),
    OpInfo('cumulative_trapezoid',
           dtypes=all_types_and_complex_and(),
           dtypesIfCUDA=all_types_and_complex_and(torch.bfloat16, torch.float16),
           supports_forward_ad=True,
           supports_out=False,
           sample_inputs_func=sample_cumulative_trapezoid),
    OpInfo('unsqueeze',
           dtypes=all_types_and_complex_and(torch.bool, torch.float16, torch.bfloat16),
           supports_out=False,
           supports_forward_ad=True,
           assert_jit_shape_analysis=True,
           assert_autodiffed=True,
           sample_inputs_func=sample_unsqueeze),
    OpInfo('xlogy',
           aliases=('special.xlogy',),
           dtypes=all_types_and(torch.bool, torch.half, torch.bfloat16),
           supports_forward_ad=True,
           safe_casts_outputs=True,
           sample_inputs_func=sample_inputs_xlogy),
    OpInfo('zero_',
           op=lambda x: torch.zero_(x.clone()),
           method_variant=None,
           inplace_variant=torch.Tensor.zero_,
           dtypes=all_types_and_complex_and(torch.bool, torch.float16, torch.bfloat16),
           supports_out=False,
           supports_forward_ad=True,
           skips=(
               # JIT has issue when op is passed as lambda
               DecorateInfo(unittest.skip("Skipped!"), 'TestJit', 'test_variant_consistency_jit'),
           ),
           sample_inputs_func=sample_inputs_zero_),
    OpInfo('special.xlog1py',
           aten_name='special_xlog1py',
           dtypes=all_types_and(torch.bool, torch.half, torch.bfloat16),
           backward_dtypesIfCPU=all_types_and(torch.bool, torch.bfloat16),
           safe_casts_outputs=True,
           supports_forward_ad=True,
           sample_inputs_func=sample_inputs_xlog1py),
    OpInfo('special.zeta',
           aten_name='special_zeta',
           dtypes=all_types_and(torch.bool),
           supports_autograd=False,
           safe_casts_outputs=True,
           sample_inputs_func=sample_inputs_binary_pwise),
    # OpInfo entry to verify the gradient formula of `other`/`q`
    OpInfo('special.zeta',
           op=lambda q, x, **kwargs: torch.special.zeta(x, q, **kwargs),
           aten_name='special_zeta',
           variant_test_name='grad',
           dtypes=all_types_and(torch.bool),
           supports_autograd=True,
           safe_casts_outputs=True,
           skips=(
               # Lambda doesn't work in JIT test
               DecorateInfo(unittest.skip("Skipped!"), "TestJit", "test_variant_consistency_jit"),
           ),
           sample_inputs_func=sample_inputs_zeta),
    OpInfo('logsumexp',
           aliases=('special.logsumexp',),
           dtypes=floating_types_and(torch.bfloat16),
           dtypesIfCUDA=floating_types_and(torch.bfloat16, torch.half),
           assert_autodiffed=True,
           sample_inputs_func=sample_inputs_logsumexp),
    OpInfo('trace',
           dtypes=all_types_and_complex(),
           dtypesIfCUDA=all_types_and_complex_and(torch.bool, torch.half, torch.bfloat16),
           supports_inplace_autograd=False,
           supports_out=False,
           supports_forward_ad=True,
           sample_inputs_func=sample_inputs_trace),
    OpInfo('transpose',
           aliases=('swapdims', 'swapaxes'),
           assert_jit_shape_analysis=True,
           dtypes=all_types_and_complex_and(torch.bool, torch.bfloat16, torch.half),
           dtypesIfCUDA=all_types_and_complex_and(torch.bool, torch.bfloat16, torch.half),
           supports_out=False,
           supports_forward_ad=True,
           sample_inputs_func=sample_inputs_transpose_swapdims),
    OpInfo('tril',
           dtypesIfCPU=all_types_and_complex_and(torch.bool, torch.half, torch.bfloat16),
           dtypes=all_types_and_complex_and(torch.bool, torch.half),
           supports_forward_ad=True,
           sample_inputs_func=sample_inputs_tril_triu),
    OpInfo('triu',
           dtypesIfCPU=all_types_and_complex_and(torch.bool, torch.half, torch.bfloat16),
           dtypes=all_types_and_complex_and(torch.bool, torch.half),
           supports_forward_ad=True,
           sample_inputs_func=sample_inputs_tril_triu),
    OpInfo('kron',
           dtypes=all_types_and_complex_and(torch.bool, torch.half, torch.bfloat16),
           dtypesIfCUDA=all_types_and_complex_and(torch.bool, torch.half, torch.bfloat16),
           supports_inplace_autograd=False,
           supports_forward_ad=True,
           sample_inputs_func=sample_inputs_kron),
    OpInfo('inner',
           dtypes=floating_and_complex_types_and(torch.half),
           dtypesIfCPU=all_types_and_complex_and(torch.half, torch.bfloat16),
           dtypesIfCUDA=floating_and_complex_types_and(torch.float16, *[torch.bfloat16] if CUDA11OrLater else []),
           dtypesIfROCM=floating_and_complex_types_and(torch.half, torch.bfloat16),
           supports_forward_ad=True,
           sample_inputs_func=sample_inputs_inner,
           ),
    OpInfo('tensordot',
           dtypes=floating_and_complex_types_and(torch.half),
           dtypesIfCPU=all_types_and_complex_and(torch.half, torch.bfloat16),
           dtypesIfCUDA=floating_and_complex_types_and(torch.float16, *[torch.bfloat16] if CUDA11OrLater else []),
           dtypesIfROCM=floating_and_complex_types_and(torch.half, torch.bfloat16),
           safe_casts_outputs=True,
           supports_forward_ad=True,
           sample_inputs_func=sample_inputs_tensordot,
           skips=(
               # Currently failing due to an INTERNAL_ASSERT_FAILED error.
               # Reference: https://github.com/pytorch/pytorch/issues/56314
               DecorateInfo(unittest.skip("Skipped!"), "TestJit", "test_variant_consistency_jit", dtypes=[torch.float32]),
               # Skip operator schema test because this is a functional and not an operator.
               # Reference: https://github.com/pytorch/pytorch/issues/54574
               DecorateInfo(unittest.skip("Skipped!"), 'TestOperatorSignatures', 'test_get_torch_func_signature_exhaustive'),
           )
           ),
    OpInfo('to_sparse',
           op=lambda x, *args: x.to_sparse(*args),
           sample_inputs_func=sample_inputs_to_sparse,
           dtypes=all_types_and_complex_and(torch.bool, torch.float16, torch.bfloat16),
           backward_dtypes=floating_types(),
           backward_dtypesIfCUDA=floating_types_and(torch.float16, torch.bfloat16),
           supports_out=False,
           check_batched_grad=False,
           check_batched_gradgrad=False,
           skips=(
               # TODO: FIXME: complex inputs requiring grad error in forward
               DecorateInfo(unittest.skip("Skipped!"), 'TestCommon', 'test_dtypes'),
               # JIT has issue when op is passed as lambda
               DecorateInfo(unittest.skip("Skipped!"), 'TestJit', 'test_variant_consistency_jit'),
           )
           ),
    OpInfo('logcumsumexp',
           dtypes=floating_types_and(),
           dtypesIfCUDA=floating_types_and(torch.half, torch.bfloat16),
           backward_dtypesIfCUDA=floating_types_and(),
           skips=(
               # AssertionError: UserWarning not triggered : Resized a non-empty tensor but did not warn about it.
               DecorateInfo(unittest.skip("Skipped!"), 'TestCommon', 'test_out', dtypes=(torch.float32,), device_type='cuda'),
           ),
           sample_inputs_func=sample_inputs_logcumsumexp),
    UnaryUfuncInfo('sigmoid',
                   aliases=('special.expit', ),
                   ref=reference_sigmoid if TEST_SCIPY else _NOTHING,
                   decorators=(precisionOverride({torch.float16: 1e-2,
                                                  torch.complex64: 1e-1,
                                                  torch.bfloat16: 1e-2}),),
                   skips=(
                       # TODO: FIXME: sigmoid fails on complex inputs that require grad
                       DecorateInfo(unittest.skip("Skipped!"), 'TestCommon', 'test_dtypes'),
                       # Reference: https://github.com/pytorch/pytorch/issues/56012
                       DecorateInfo(unittest.skip("Skipped!"), 'TestUnaryUfuncs', 'test_reference_numerics_extremal',
                                    device_type='cuda', dtypes=[torch.complex64]),
                       DecorateInfo(unittest.skip("Skipped!"), 'TestUnaryUfuncs', 'test_reference_numerics_hard',
                                    device_type='cuda', dtypes=[torch.complex64]),
                       DecorateInfo(unittest.skip("Skipped!"), 'TestUnaryUfuncs', 'test_reference_numerics_extremal',
                                    device_type='cpu', dtypes=[torch.cfloat, torch.cdouble]),
                       DecorateInfo(unittest.skip("Skipped!"), 'TestUnaryUfuncs', 'test_reference_numerics_hard',
                                    device_type='cpu', dtypes=[torch.cfloat, torch.cdouble]),
                       DecorateInfo(unittest.skip("Skipped!"), 'TestUnaryUfuncs', 'test_reference_numerics_normal',
                                    device_type='cpu', dtypes=[torch.cfloat, torch.cdouble])),
                   dtypes=all_types_and_complex_and(torch.bool, torch.bfloat16),
                   dtypesIfCUDA=all_types_and_complex_and(torch.bool, torch.half, torch.bfloat16),
                   safe_casts_outputs=True,
                   supports_forward_ad=True,
                   assert_autodiffed=True),
    UnaryUfuncInfo('digamma',
                   ref=scipy.special.digamma if TEST_SCIPY else _NOTHING,
                   aliases=('special.psi', 'special.digamma',),
                   decorators=(precisionOverride({torch.float16: 5e-1}),),
                   dtypes=all_types_and(torch.bool),
                   dtypesIfCPU=all_types_and(torch.bool, torch.bfloat16),
                   dtypesIfCUDA=all_types_and(torch.bool, torch.half),
                   supports_forward_ad=True,
                   safe_casts_outputs=True),
    UnaryUfuncInfo('special.entr',
                   ref=scipy.special.entr if TEST_SCIPY else _NOTHING,
                   aten_name='special_entr',
                   supports_forward_ad=True,
                   decorators=(precisionOverride({torch.float16: 1e-1,
                                                  torch.bfloat16: 1e-1}),),
                   dtypes=all_types_and(torch.bool, torch.bfloat16),
                   dtypesIfCUDA=all_types_and(torch.bool, torch.half, torch.bfloat16),
                   skips=(
                       DecorateInfo(unittest.skip("Skipped!"), 'TestUnaryUfuncs', 'test_reference_numerics_hard',
                                    dtypes=[torch.bfloat16, torch.float16]),
                   ),
                   supports_inplace_autograd=False,
                   safe_casts_outputs=True,
                   sample_inputs_func=sample_inputs_entr),
    UnaryUfuncInfo('special.ndtri',
                   ref=scipy.special.ndtri if TEST_SCIPY else _NOTHING,
                   domain=(0, 1),
                   aten_name='special_ndtri',
                   dtypes=all_types_and(torch.bool),
                   safe_casts_outputs=True),
    UnaryUfuncInfo('erf',
                   ref=scipy.special.erf if TEST_SCIPY else _NOTHING,
                   aliases=('special.erf', ),
                   decorators=(precisionOverride({torch.float16: 1e-2,
                                                  torch.bfloat16: 1e-2}),),
                   dtypes=all_types_and(torch.bool, torch.bfloat16),
                   dtypesIfCUDA=all_types_and(torch.bool, torch.half, torch.bfloat16),
                   assert_autodiffed=True,
                   assert_jit_shape_analysis=True,
                   safe_casts_outputs=True),
    UnaryUfuncInfo('erfc',
                   ref=scipy.special.erfc if TEST_SCIPY else _NOTHING,
                   aliases=('special.erfc', ),
                   decorators=(precisionOverride({torch.float16: 1e-2,
                                                  torch.bfloat16: 1e-2}),),
                   dtypes=all_types_and(torch.bool, torch.bfloat16),
                   dtypesIfCUDA=all_types_and(torch.bool, torch.half, torch.bfloat16),
                   assert_autodiffed=True,
                   safe_casts_outputs=True),
    UnaryUfuncInfo('erfinv',
                   ref=scipy.special.erfinv if TEST_SCIPY else _NOTHING,
                   aliases=('special.erfinv', ),
                   decorators=(precisionOverride({torch.float16: 1e-2,
                                                  torch.bfloat16: 1e-2,
                                                  torch.float32: 1e-4}),),
                   dtypes=all_types_and(torch.bool, torch.bfloat16),
                   dtypesIfCUDA=all_types_and(torch.bool, torch.half),
                   safe_casts_outputs=True,
                   domain=(-1, 1),
                   skips=(
                       # Reference: https://github.com/pytorch/pytorch/pull/49155#issuecomment-742664611
                       DecorateInfo(unittest.skip("Skipped!"), 'TestUnaryUfuncs', 'test_reference_numerics_extremal',
                                    active_if=TEST_SCIPY and distutils.version.LooseVersion(scipy.__version__) < "1.4.0"),
                       DecorateInfo(unittest.skip("Skipped!"), 'TestUnaryUfuncs', 'test_reference_numerics_hard',
                                    active_if=TEST_SCIPY and distutils.version.LooseVersion(scipy.__version__) < "1.4.0"),
                       DecorateInfo(unittest.skip("Skipped!"), 'TestUnaryUfuncs', 'test_reference_numerics_normal',
                                    active_if=TEST_SCIPY and distutils.version.LooseVersion(scipy.__version__) < "1.4.0"),
                   )),
    UnaryUfuncInfo('lgamma',
                   ref=reference_lgamma if TEST_SCIPY else _NOTHING,
                   aliases=('special.gammaln', ),
                   decorators=(precisionOverride({torch.float16: 7e-1}),),
                   dtypes=all_types_and(torch.bool, torch.bfloat16),
                   dtypesIfCUDA=all_types_and(torch.bool, torch.half),
                   supports_forward_ad=True,
                   skips=(
                       # Reference: https://github.com/pytorch/pytorch/pull/50140#discussion_r552615345
                       DecorateInfo(unittest.skip("Skipped!"), 'TestUnaryUfuncs', 'test_reference_numerics_extremal',
                                    dtypes=[torch.bfloat16]),
                       DecorateInfo(unittest.skip("Skipped!"), 'TestUnaryUfuncs', 'test_reference_numerics_hard',
                                    device_type='cpu', dtypes=[torch.bfloat16]),
                       DecorateInfo(unittest.skip("Skipped!"), 'TestUnaryUfuncs', 'test_reference_numerics_normal',
                                    device_type='cpu', dtypes=[torch.bfloat16]),
                       # Reference: https://github.com/pytorch/pytorch/pull/50140#issuecomment-756150214
                       DecorateInfo(unittest.skip("Skipped!"), 'TestUnaryUfuncs', 'test_reference_numerics_extremal',
                                    dtypes=[torch.float32, torch.float64], active_if=IS_WINDOWS),
                       DecorateInfo(unittest.skip("Skipped!"), 'TestUnaryUfuncs', 'test_reference_numerics_hard',
                                    dtypes=[torch.float32, torch.float64], active_if=IS_WINDOWS),
                       DecorateInfo(unittest.skip("Skipped!"), 'TestUnaryUfuncs', 'test_reference_numerics_normal',
                                    dtypes=[torch.float32, torch.float64], active_if=IS_WINDOWS),
                   ),
                   safe_casts_outputs=True),
    OpInfo(
        'logdet',
        supports_out=False,
        sample_inputs_func=sample_inputs_logdet,
        decorators=(skipCPUIfNoLapack, skipCUDAIfNoMagma, skipCUDAIfRocm)),
    # `log_softmax` supports different dtypes based on whether `dtype` argument,
    # is passed or not. Hence two OpInfo entries, one with dtype and other without.
    OpInfo(
        'log_softmax',
        aliases=('special.log_softmax', 'nn.functional.log_softmax'),
        supports_out=False,
        dtypes=floating_types_and(torch.bfloat16),
        dtypesIfCUDA=floating_types_and(torch.float16, torch.bfloat16),
        sample_inputs_func=sample_inputs_softmax_variant,
        assert_autodiffed=True),
    OpInfo(
        'log_softmax',
        variant_test_name='dtype',
        aliases=('special.log_softmax', 'nn.functional.log_softmax'),
        supports_out=False,
        dtypes=all_types_and_complex_and(torch.bool, torch.float16, torch.bfloat16),
        sample_inputs_func=partial(sample_inputs_softmax_variant, with_dtype=True),
        assert_autodiffed=True),
    UnaryUfuncInfo('logit',
                   ref=scipy.special.logit if TEST_SCIPY else _NOTHING,
                   domain=(0, 1),
                   aliases=('special.logit', ),
                   supports_forward_ad=True,
                   decorators=(precisionOverride({torch.bfloat16: 5e-1,
                                                  torch.float16: 5e-1}),),
                   dtypes=all_types_and(torch.bool, torch.bfloat16),
                   dtypesIfCUDA=all_types_and(torch.bool, torch.half, torch.bfloat16),
                   sample_inputs_func=sample_inputs_logit,
                   safe_casts_outputs=True),
    OpInfo('where',
           # Currently only the `input` is tested in gradcheck.
           # If we pass `condition` first, none of the input which supports
           # autograd will be tested. Hence the following lambda.
           op=lambda self, condition, other: torch.where(condition, self, other),
           sample_inputs_func=sample_inputs_where,
           supports_out=False,
           skips=(
               # test does not work with passing lambda for op
               DecorateInfo(unittest.skip("Skipped!"), 'TestJit', 'test_variant_consistency_jit'),
           ),
           dtypes=all_types_and_complex_and(torch.bool, torch.half, torch.bfloat16)),
    # `torch.norm` has multiple code paths depending on the value of `p`.
    # These paths have different dtype support. Also JIT supports,
    # most variants but not all of them. So we split the OpInfo entries,
    # for `norm` based on the code-paths and JIT support.
    OpInfo('norm',
           sample_inputs_func=sample_inputs_norm,
           dtypes=floating_and_complex_types_and(torch.float16, torch.bfloat16),
           skips=(
               # RuntimeError not raised :
               # Expected RuntimeError when calling with input.device=cpu and out.device=cuda
               DecorateInfo(unittest.skip("Skipped!"), 'TestCommon', 'test_out'),
           )
           ),
    OpInfo('norm',
           variant_test_name='nuc',
           sample_inputs_func=sample_inputs_norm_nuc,
           decorators=[skipCUDAIfNoMagma, skipCPUIfNoLapack],
           dtypes=floating_and_complex_types(),
           dtypesIfCUDA=floating_and_complex_types(),
           skips=(
               # RuntimeError not raised :
               # Expected RuntimeError when calling with input.device=cpu and out.device=cuda
               DecorateInfo(unittest.skip("Skipped!"), 'TestCommon', 'test_out'),
               # RuntimeError:
               # Arguments for call are not valid.
               DecorateInfo(unittest.skip("Skipped!"), 'TestJit', 'test_variant_consistency_jit', dtypes=(torch.complex64,)),
               # RuntimeError: aliasOp != torch::jit::getOperatorAliasMap().end()
               # INTERNAL ASSERT FAILED at "../torch/csrc/jit/passes/utils/check_alias_annotation.cpp":157,
               # please report a bug to PyTorch.
               DecorateInfo(unittest.skip("Skipped!"), 'TestJit', 'test_variant_consistency_jit', dtypes=(torch.float32,)),
           )
           ),
    OpInfo('norm',
           variant_test_name='fro',
           sample_inputs_func=sample_inputs_norm_fro,
           dtypes=floating_and_complex_types_and(torch.bfloat16),
           dtypesIfCUDA=floating_and_complex_types_and(torch.float16, torch.bfloat16),
           skips=(
               # RuntimeError not raised :
               # Expected RuntimeError when calling with input.device=cpu and out.device=cuda
               DecorateInfo(unittest.skip("Skipped!"), 'TestCommon', 'test_out'),
               # RuntimeError:
               # Arguments for call are not valid.
               DecorateInfo(unittest.skip("Skipped!"), 'TestJit', 'test_variant_consistency_jit', dtypes=(torch.complex64,)),
               # RuntimeError: aliasOp != torch::jit::getOperatorAliasMap().end()
               # INTERNAL ASSERT FAILED at "../torch/csrc/jit/passes/utils/check_alias_annotation.cpp":157,
               # please report a bug to PyTorch.
               DecorateInfo(unittest.skip("Skipped!"), 'TestJit', 'test_variant_consistency_jit', dtypes=(torch.float32,)),
           )
           ),
    OpInfo('norm',
           variant_test_name='inf',
           sample_inputs_func=sample_inputs_norm_inf,
           dtypes=floating_and_complex_types_and(torch.float16, torch.bfloat16),
           backward_dtypesIfCPU=floating_and_complex_types_and(torch.float16, torch.bfloat16),
           skips=(
               # following 3 tests failed intermittenly
               DecorateInfo(unittest.skip("Skipped!"), 'TestJit', 'test_variant_consistency_jit',
                            device_type='cpu', dtypes=(torch.complex64,)),
               DecorateInfo(unittest.skip("Skipped!"), 'TestGradients', 'test_fn_grad',
                            device_type='cpu', dtypes=(torch.complex128,)),
               DecorateInfo(unittest.skip("Skipped!"), 'TestGradients', 'test_fn_gradgrad',
                            device_type='cpu', dtypes=(torch.complex128,)),
           )
           ),
    OpInfo('t',
           sample_inputs_func=sample_inputs_t,
           supports_out=False,
           supports_forward_ad=True,
           dtypes=all_types_and_complex_and(torch.bool, torch.float16, torch.bfloat16),
           assert_autodiffed=True,),
    UnaryUfuncInfo('special.erfcx',
                   ref=scipy.special.erfcx if TEST_SCIPY else _NOTHING,
                   aten_name='special_erfcx',
                   decorators=(toleranceOverride({torch.float32: tol(atol=0, rtol=4e-6), }),),
                   dtypes=all_types_and(torch.bool),
                   safe_casts_outputs=True),
    OpInfo(
        "nn.functional.dropout",
        op=lambda input, *args, **kwargs:
            wrapper_set_seed(torch.nn.functional.dropout, input, *args, **kwargs),
        ref=_NOTHING,
        dtypes=floating_types_and(torch.bfloat16),
        dtypesIfCUDA=floating_types_and(torch.float16, torch.bfloat16),
        skips=(
            # Probably because we have used lambda for the op here
            # AssertionError: JIT Test does not execute any logic
            DecorateInfo(unittest.skip("Skipped!"), 'TestJit', 'test_variant_consistency_jit'),
            # inplace variant dispatches to dropout kernel, while on CUDA
            # the op dispatches to _fused_dropout (with a few more conditions)
            # hence, different values and this skip here
            DecorateInfo(unittest.skip("Skipped!"), 'TestMathBits', 'test_neg_view', device_type='cuda'),
            # On CUDA, the op is dispatched (and a few more conditions) to
            # _fused_dropout, which doesn't support forward AD
            DecorateInfo(unittest.skip("Skipped!"), 'TestGradients', 'test_forward_mode_AD', device_type='cuda'),),
        gradcheck_wrapper=wrapper_set_seed,
        supports_forward_ad=True,
        supports_out=False,
        sample_inputs_func=sample_inputs_dropout,
        inplace_variant=lambda input, *args, **kwargs:
            wrapper_set_seed(torch.nn.functional.dropout, input, *args, **kwargs, inplace=True)),
    OpInfo(
        "nn.functional.one_hot",
        ref=reference_one_hot,
        supports_out=False,
        dtypes=_dispatch_dtypes((torch.int64,)),
        sample_inputs_func=sample_inputs_one_hot,
    ),
    OpInfo(
        "nn.functional.softplus",
        ref=reference_softplus,
        sample_inputs_func=sample_inputs_softplus,
        dtypesIfCPU=floating_types(),
        dtypesIfCUDA=floating_types_and(torch.bfloat16, torch.float16),
        supports_out=False,
        skips=(
            DecorateInfo(unittest.skip("Skipped!"),
                         "TestJit",
                         "test_variant_consistency_jit",
                         dtypes=(torch.float32,),
                         ),
        ),
    ),
    OpInfo(
        "linalg.tensorinv",
        ref=np.linalg.tensorinv,
        dtypes=floating_and_complex_types(),
        skips=(
            # RuntimeError: aliasOp != torch::jit::getOperatorAliasMap().end()
            # INTERNAL ASSERT FAILED at "../torch/csrc/jit/passes/utils/check_alias_annotation.cpp":159,
            # please report a bug to PyTorch.
            DecorateInfo(unittest.skip("Skipped!"), 'TestJit', 'test_variant_consistency_jit', dtypes=(torch.float32,)),
        ),
        sample_inputs_func=sample_inputs_tensorinv,
        supports_forward_ad=True,
        decorators=[skipCPUIfNoLapack, skipCUDAIfNoMagmaAndNoCusolver],
    ),
    OpInfo(
        "nn.functional.mse_loss",
        ref=reference_mse_loss,
        sample_inputs_func=sample_inputs_mse_loss,
        supports_out=False,
        dtypesIfCPU=floating_types_and(torch.float16),
        backward_dtypesIfCPU=floating_types(),
        dtypesIfCUDA=floating_types_and(torch.bfloat16, torch.float16),
        skips=(
            DecorateInfo(unittest.skip("Skipped!"),
                         "TestJit",
                         "test_variant_consistency_jit",
                         dtypes=(torch.float32,),
                         ),
        ),
    ),
    OpInfo(
        "nn.functional.grid_sample",
        ref=_NOTHING,
        dtypesIfCPU=floating_types(),
        dtypesIfCUDA=floating_types_and(torch.float16),
        supports_out=False,
        sample_inputs_func=sample_inputs_grid_sample,
        supports_gradgrad=False,
        gradcheck_nondet_tol=1e-15,
        skips=(
            DecorateInfo(unittest.skip("Skipped!"),
                         "TestJit",
                         "test_variant_consistency_jit",
                         dtypes=(torch.float32,),
                         ),
        ),
    ),
    ReductionOpInfo(
        'all',
        identity=True,
        supports_multiple_dims=False,
        supports_out=False,
        supports_autograd=False,
        result_dtype=torch.bool,
        dtypes=all_types_and_complex_and(torch.bool, torch.float16, torch.bfloat16),
        ref=reference_reduction_numpy(np.all),
        skips=(
            # FIXME: does not support passing keepdim without dim
            DecorateInfo(unittest.skip("Skipped!"), 'TestReductions', 'test_dim_default_keepdim'),
            # FIXME: does not support dim=None
            DecorateInfo(unittest.skip("Skipped!"), 'TestReductions', 'test_dim_none'),
            DecorateInfo(unittest.skip("Skipped!"), 'TestReductions', 'test_dim_none_keepdim'),
            # FIXME: uint8 input returns uint8 instead of bool
            DecorateInfo(unittest.skip("Skipped!"), 'TestReductions', 'test_result_dtype', dtypes=[torch.uint8]),
        ),
    ),
    ReductionOpInfo(
        'any',
        identity=False,
        supports_multiple_dims=False,
        supports_out=False,
        supports_autograd=False,
        result_dtype=torch.bool,
        dtypes=all_types_and_complex_and(torch.bool, torch.float16, torch.bfloat16),
        ref=reference_reduction_numpy(np.any),
        skips=(
            # FIXME: does not support passing keepdim without dim
            DecorateInfo(unittest.skip("Skipped!"), 'TestReductions', 'test_dim_default_keepdim'),
            # FIXME: does not support dim=None
            DecorateInfo(unittest.skip("Skipped!"), 'TestReductions', 'test_dim_none'),
            DecorateInfo(unittest.skip("Skipped!"), 'TestReductions', 'test_dim_none_keepdim'),
            # FIXME: uint8 input returns uint8 instead of bool
            DecorateInfo(unittest.skip("Skipped!"), 'TestReductions', 'test_result_dtype', dtypes=[torch.uint8]),
        ),
    ),
    ReductionOpInfo(
        'amax',
        nan_policy='propagate',
        dtypes=all_types_and(torch.float16, torch.bfloat16, torch.bool),
        ref=reference_reduction_numpy(np.amax),
        skips=(
            # FIXME: sum reduces all dimensions when dim=[]
            DecorateInfo(unittest.skip("Skipped!"), 'TestReductions', 'test_dim_empty'),
            DecorateInfo(unittest.skip("Skipped!"), 'TestReductions', 'test_dim_empty_keepdim'),
        ),
    ),
    ReductionOpInfo(
        'amin',
        nan_policy='propagate',
        dtypes=all_types_and(torch.float16, torch.bfloat16, torch.bool),
        ref=reference_reduction_numpy(np.amin),
        skips=(
            # FIXME: sum reduces all dimensions when dim=[]
            DecorateInfo(unittest.skip("Skipped!"), 'TestReductions', 'test_dim_empty'),
            DecorateInfo(unittest.skip("Skipped!"), 'TestReductions', 'test_dim_empty_keepdim'),
        ),
    ),
    ReductionOpInfo(
        'argmax',
        supports_multiple_dims=False,
        supports_autograd=False,
        result_dtype=torch.int64,
        dtypes=all_types_and(torch.float16, torch.bfloat16),
        ref=reference_reduction_numpy(np.argmax, supports_keepdims=False),
        skips=(
            # FIXME: keepdim parameter is ignored when dim=None
            DecorateInfo(unittest.skip("Skipped!"), 'TestReductions', 'test_dim_default_keepdim'),
            DecorateInfo(unittest.skip("Skipped!"), 'TestReductions', 'test_dim_none_keepdim'),
        ),
    ),
    ReductionOpInfo(
        'argmin',
        supports_multiple_dims=False,
        supports_autograd=False,
        result_dtype=torch.int64,
        dtypes=all_types_and(torch.float16, torch.bfloat16),
        ref=reference_reduction_numpy(np.argmin, supports_keepdims=False),
        skips=(
            # FIXME: keepdim parameter is ignored when dim=None
            DecorateInfo(unittest.skip("Skipped!"), 'TestReductions', 'test_dim_default_keepdim'),
            DecorateInfo(unittest.skip("Skipped!"), 'TestReductions', 'test_dim_none_keepdim'),
        ),
    ),
    ReductionOpInfo(
        'count_nonzero',
        identity=0,
        supports_out=False,
        supports_autograd=False,
        result_dtype=torch.int64,
        dtypes=all_types_and_complex_and(torch.bool, torch.float16, torch.bfloat16),
        sample_inputs_func=sample_inputs_reduction_count_nonzero,
        ref=reference_reduction_numpy(np.count_nonzero),
        skips=(
            # FIXME: count_nonzero does not accept keepdim kwarg
            DecorateInfo(unittest.skip("Skipped!"), 'TestReductions', 'test_dim_default_keepdim'),
            DecorateInfo(unittest.skip("Skipped!"), 'TestReductions', 'test_dim_none_keepdim'),
            DecorateInfo(unittest.skip("Skipped!"), 'TestReductions', 'test_dim_single_keepdim'),
            DecorateInfo(unittest.skip("Skipped!"), 'TestReductions', 'test_dim_empty_keepdim'),
            DecorateInfo(unittest.skip("Skipped!"), 'TestReductions', 'test_dim_multi_keepdim'),
            DecorateInfo(unittest.skip("Skipped!"), 'TestReductions', 'test_dim_multi_unsorted_keepdim'),
            DecorateInfo(unittest.skip("Skipped!"), 'TestReductions', 'test_dim_offbounds_keepdim'),
            # FIXME: dim=[] reduces all dimensions
            DecorateInfo(unittest.skip("Skipped!"), 'TestReductions', 'test_dim_empty'),
        ),
    ),
    ReductionOpInfo(
        'mean',
        nan_policy='propagate',
        supports_out=False,
        supports_forward_ad=True,
        assert_autodiffed=True,
        promotes_int_to_float=True,
        dtypes=floating_and_complex_types_and(torch.float16, torch.bfloat16),
        ref=reference_reduction_numpy(np.mean),
        skips=(
            # FIXME: mean does not support passing keepdim without passing dim
            DecorateInfo(unittest.skip("Skipped!"), 'TestReductions', 'test_dim_default_keepdim'),
            # FIXME: mean reduces all dimensions when dim=[]
            DecorateInfo(unittest.skip("Skipped!"), 'TestReductions', 'test_dim_empty'),
            DecorateInfo(unittest.skip("Skipped!"), 'TestReductions', 'test_dim_empty_keepdim'),
            # FIXME: mean does not support passing None to dim
            DecorateInfo(unittest.skip("Skipped!"), 'TestReductions', 'test_dim_none'),
            DecorateInfo(unittest.skip("Skipped!"), 'TestReductions', 'test_dim_none_keepdim'),
            # FIXME: improve precision
            DecorateInfo(unittest.skip("Skipped!"), 'TestReductions', 'test_noncontiguous_all',
                         dtypes=[torch.float16]),
            DecorateInfo(unittest.skip("Skipped!"), 'TestReductions', 'test_ref_small_input',
                         dtypes=[torch.float16]),
            DecorateInfo(unittest.skip("Skipped!"), 'TestReductions', 'test_ref_extremal_values',
                         device_type='cuda', dtypes=[torch.complex64]),
        ),
    ),
    ReductionOpInfo(
        'nanmean',
        nan_policy='omit',
        assert_autodiffed=True,
        promotes_int_to_float=True,
        dtypes=floating_types_and(torch.float16, torch.bfloat16),
        sample_inputs_func=sample_inputs_nan_reduction(supports_multiple_dims=True),
        ref=reference_reduction_numpy(np.nanmean),
        skips=(
            # RuntimeError: deepEquals(input.iValue, deepCopiedInput)INTERNAL ASSERT FAILED at
            # "../torch/csrc/jit/passes/utils/check_alias_annotation.cpp":142, please report a bug to PyTorch.
            DecorateInfo(unittest.skip("Skipped!"), 'TestJit', 'test_variant_consistency_jit'),
            # FIXME: prod reduces all dimensions when dim=[]
            DecorateInfo(unittest.skip("Skipped!"), 'TestReductions', 'test_dim_empty'),
            DecorateInfo(unittest.skip("Skipped!"), 'TestReductions', 'test_dim_empty_keepdim'),
            # FIXME: improve precision
            DecorateInfo(unittest.skip("Skipped!"), 'TestReductions', 'test_noncontiguous_all',
                         dtypes=[torch.float16]),
            DecorateInfo(unittest.skip("Skipped!"), 'TestReductions', 'test_ref_small_input',
                         dtypes=[torch.float16]),
            DecorateInfo(unittest.skip("Skipped!"), 'TestReductions', 'test_ref_duplicate_values',
                         device_type='cuda', dtypes=[torch.float16]),
            DecorateInfo(unittest.skip("Skipped!"), 'TestReductions', 'test_ref_extremal_values',
                         device_type='cuda', dtypes=[torch.complex64]),
        ),
    ),
    ReductionOpInfo(
        'std',
        nan_policy='propagate',
        supports_out=False,
        assert_autodiffed=True,
        promotes_int_to_float=True,
        dtypes=floating_and_complex_types_and(torch.half),
        dtypesIfCPU=floating_and_complex_types_and(torch.half, torch.bfloat16),
        dtypesIfCUDA=floating_and_complex_types_and(torch.half, torch.bfloat16),
        sample_inputs_func=sample_inputs_std_var,
        ref=reference_std_var(np.std),
        generate_args_kwargs=generate_std_var_kwargs,
        skips=(
            # FIXME: cannot specify keepdim without dim
            DecorateInfo(unittest.skip("Skipped!"), 'TestReductions', 'test_dim_default_keepdim'),
            # FIXME: dim=None not supported
            DecorateInfo(unittest.skip("Skipped!"), 'TestReductions', 'test_dim_none'),
            DecorateInfo(unittest.skip("Skipped!"), 'TestReductions', 'test_dim_none_keepdim'),
            # FIXME: dim=[] reduces all dimensions
            DecorateInfo(unittest.skip("Skipped!"), 'TestReductions', 'test_dim_empty'),
            DecorateInfo(unittest.skip("Skipped!"), 'TestReductions', 'test_dim_empty_keepdim'),
            # TODO(@heitorschueroff) std return float for complex types
            # need to find a better way to model result dtype
            DecorateInfo(unittest.skip("Skipped!"), 'TestReductions', 'test_result_dtype'),
            # FIXME: improve precision
            DecorateInfo(unittest.skip("Skipped!"), 'TestReductions', 'test_ref_small_input'),
            DecorateInfo(unittest.skip("Skipped!"), 'TestReductions', 'test_ref_duplicate_values'),
            # NumPy is giving NaN for this
            DecorateInfo(unittest.skip("Skipped!"), 'TestReductions', 'test_ref_large_input'),
        ),
    ),
    ReductionOpInfo(
        'var',
        nan_policy='propagate',
        supports_out=False,
        assert_autodiffed=True,
        promotes_int_to_float=True,
        dtypes=floating_and_complex_types_and(torch.half),
        dtypesIfCPU=floating_and_complex_types_and(torch.half, torch.bfloat16),
        dtypesIfCUDA=floating_and_complex_types_and(torch.half, torch.bfloat16),
        sample_inputs_func=sample_inputs_std_var,
        ref=reference_std_var(np.var),
        generate_args_kwargs=generate_std_var_kwargs,
        skips=(
            # FIXME: cannot specify keepdim without dim
            DecorateInfo(unittest.skip("Skipped!"), 'TestReductions', 'test_dim_default_keepdim'),
            # FIXME: dim=None not supported
            DecorateInfo(unittest.skip("Skipped!"), 'TestReductions', 'test_dim_none'),
            DecorateInfo(unittest.skip("Skipped!"), 'TestReductions', 'test_dim_none_keepdim'),
            # FIXME: dim=[] reduces all dimensions
            DecorateInfo(unittest.skip("Skipped!"), 'TestReductions', 'test_dim_empty'),
            DecorateInfo(unittest.skip("Skipped!"), 'TestReductions', 'test_dim_empty_keepdim'),
            # TODO(@heitorschueroff) std return float for complex types
            # need to find a better way to model result dtype
            DecorateInfo(unittest.skip("Skipped!"), 'TestReductions', 'test_result_dtype'),
            # FIXME: improve precision
            DecorateInfo(unittest.skip("Skipped!"), 'TestReductions', 'test_ref_small_input'),
            DecorateInfo(unittest.skip("Skipped!"), 'TestReductions', 'test_ref_duplicate_values'),
            # NumPy is giving NaN for this
            DecorateInfo(unittest.skip("Skipped!"), 'TestReductions', 'test_ref_large_input'),
        ),
    ),
    ReductionOpInfo(
        'prod',
        identity=1,
        nan_policy='propagate',
        supports_multiple_dims=False,
        supports_out=False,
        promotes_int_to_int64=True,
        gradcheck_nondet_tol=GRADCHECK_NONDET_TOL,
        dtypes=all_types_and_complex_and(torch.bool),
        dtypesIfCUDA=all_types_and_complex_and(torch.bool, torch.float16, torch.bfloat16),
        sample_inputs_func=sample_inputs_prod,
        ref=reference_reduction_numpy(np.prod),
        skips=(
            # FIXME: prod does not support passing keepdim without passing dim
            DecorateInfo(unittest.skip("Skipped!"), 'TestReductions', 'test_dim_default_keepdim'),
            # FIXME: prod reduces all dimensions when dim=[]
            DecorateInfo(unittest.skip("Skipped!"), 'TestReductions', 'test_dim_empty'),
            DecorateInfo(unittest.skip("Skipped!"), 'TestReductions', 'test_dim_empty_keepdim'),
            # FIXME: prod does not support passing None to dim
            DecorateInfo(unittest.skip("Skipped!"), 'TestReductions', 'test_dim_none'),
            DecorateInfo(unittest.skip("Skipped!"), 'TestReductions', 'test_dim_none_keepdim'),
            DecorateInfo(unittest.skip("Skipped!"), 'TestReductions', 'test_ref_small_input',
                         dtypes=[torch.float16, torch.complex64]),
            DecorateInfo(unittest.skip("Skipped!"), 'TestReductions', 'test_ref_duplicate_values',
                         dtypes=[torch.uint8, torch.float16, torch.complex64]),
        ),
    ),
    ReductionOpInfo(
        'sum',
        identity=0,
        nan_policy='propagate',
        supports_out=False,
        supports_forward_ad=True,
        promotes_int_to_int64=True,
        dtypes=all_types_and_complex_and(torch.bool, torch.float16, torch.bfloat16),
        ref=reference_reduction_numpy(np.sum),
        skips=(
            # FIXME: sum does not support passing keepdim without passing dim
            DecorateInfo(unittest.skip("Skipped!"), 'TestReductions', 'test_dim_default_keepdim'),
            # FIXME: sum reduces all dimensions when dim=[]
            DecorateInfo(unittest.skip("Skipped!"), 'TestReductions', 'test_dim_empty'),
            DecorateInfo(unittest.skip("Skipped!"), 'TestReductions', 'test_dim_empty_keepdim'),
            # FIXME: sum does not support passing None to dim
            DecorateInfo(unittest.skip("Skipped!"), 'TestReductions', 'test_dim_none'),
            DecorateInfo(unittest.skip("Skipped!"), 'TestReductions', 'test_dim_none_keepdim'),
            # FIXME: improve precision
            DecorateInfo(unittest.skip("Skipped!"), 'TestReductions', 'test_noncontiguous_all',
                         dtypes=[torch.float16]),
            DecorateInfo(unittest.skip("Skipped!"), 'TestReductions', 'test_ref_small_input',
                         dtypes=[torch.float16]),
            DecorateInfo(unittest.skip("Skipped!"), 'TestReductions', 'test_ref_duplicate_values',
                         dtypes=[torch.float16]),
        ),
    ),
    ReductionOpInfo(
        'nansum',
        identity=0,
        nan_policy='omit',
        supports_out=False,
        promotes_int_to_int64=True,
        dtypes=all_types_and(torch.bool, torch.float16, torch.bfloat16),
        ref=reference_reduction_numpy(np.nansum),
        skips=(
            # FIXME: nansum does not support passing keepdim without passing dim
            DecorateInfo(unittest.skip("Skipped!"), 'TestReductions', 'test_dim_default_keepdim'),
            # FIXME: nansum reduces all dimensions when dim=[]
            DecorateInfo(unittest.skip("Skipped!"), 'TestReductions', 'test_dim_empty'),
            DecorateInfo(unittest.skip("Skipped!"), 'TestReductions', 'test_dim_empty_keepdim'),
            # FIXME: nansum does not support passing None to dim
            DecorateInfo(unittest.skip("Skipped!"), 'TestReductions', 'test_dim_none'),
            DecorateInfo(unittest.skip("Skipped!"), 'TestReductions', 'test_dim_none_keepdim'),
            # FIXME: improve precision
            DecorateInfo(unittest.skip("Skipped!"), 'TestReductions', 'test_noncontiguous_all',
                         dtypes=[torch.float16]),
            DecorateInfo(unittest.skip("Skipped!"), 'TestReductions', 'test_ref_small_input',
                         dtypes=[torch.float16]),
            DecorateInfo(unittest.skip("Skipped!"), 'TestReductions', 'test_ref_duplicate_values',
                         dtypes=[torch.float16]),
        ),
    ),
    OpInfo(
        "nn.functional.nll_loss",
        ref=_NOTHING,
        dtypesIfCPU=floating_types_and(torch.bfloat16),
        dtypesIfCUDA=floating_types_and(torch.float16, torch.bfloat16),
        supports_out=False,
        sample_inputs_func=sample_inputs_nll_loss,
        skips=(
            DecorateInfo(unittest.skip("Skipped!"),
                         "TestJit",
                         "test_variant_consistency_jit",
                         dtypes=(torch.float32,),),
        ),
    ),
    OpInfo(
        "argsort",
        dtypesIfCPU=all_types_and(torch.bool, torch.float16, torch.bfloat16),
        dtypesIfCUDA=all_types_and(torch.float16, torch.bfloat16),
        sample_inputs_func=sample_inputs_argsort,
        supports_out=False,
        supports_autograd=False,
        skips=(
            DecorateInfo(
                unittest.skip("Skipped!"),
                "TestJit",
                "test_variant_consistency_jit",
                dtypes=(torch.float32,),
            ),
        ),
    ),
    OpInfo(
        "repeat_interleave",
        dtypes=all_types_and_complex_and(torch.bool, torch.float16, torch.bfloat16),
        sample_inputs_func=sample_inputs_repeat_interleave,
        supports_out=False,
        supports_forward_ad=True,
        skips=(
            DecorateInfo(
                unittest.skip("Skipped!"),
                "TestJit",
                "test_variant_consistency_jit",
                dtypes=(torch.float32, torch.complex64),
            ),
        ),
    ),
]

# Common operator groupings
unary_ufuncs = [op for op in op_db if isinstance(op, UnaryUfuncInfo)]
binary_ufuncs = [op for op in op_db if isinstance(op, BinaryUfuncInfo)]
spectral_funcs = [op for op in op_db if isinstance(op, SpectralFuncInfo)]
sparse_unary_ufuncs = [op for op in op_db if isinstance(op, UnaryUfuncInfo) and op.supports_sparse is True]
shape_funcs = [op for op in op_db if isinstance(op, ShapeFuncInfo)]
reduction_ops = [op for op in op_db if isinstance(op, ReductionOpInfo)]

# TODO: review porting these to make_tensor
def index_variable(shape, max_indices, device=torch.device('cpu')):
    if not isinstance(shape, tuple):
        shape = (shape,)
    index = torch.rand(*shape, dtype=torch.double, device=device).mul_(max_indices).floor_().long()
    return index

def gather_variable(shape, index_dim, max_indices, duplicate=False, device=torch.device('cpu')):
    assert len(shape) == 2
    assert index_dim < 2
    batch_dim = 1 - index_dim
    index = torch.zeros(*shape, dtype=torch.long, device=device)
    for i in range(shape[index_dim]):
        index.select(index_dim, i).copy_(
            torch.randperm(max_indices, device=device)[:shape[batch_dim]])
    if duplicate:
        index.select(batch_dim, 0).copy_(index.select(batch_dim, 1))
    return index

def bernoulli_scalar():
    return torch.tensor(0, dtype=torch.bool).bernoulli_()

def mask_not_all_zeros(shape):
    assert len(shape) > 0
    while True:
        result = torch.randn(shape).gt(0)
        if result.sum() > 0:
            return result


# TODO: move all tri/tril/triu testing to tensor creation op test suite and remove
#   these from here
def _compare_trilu_indices(
        self, row, col, offset=0, dtype=torch.long, device='cpu'):
    if row == 0 or col == 0:
        # have to handle this separately as tril and triu does not take
        # empty matrix as input
        self.assertEqual(
            torch.empty(0, 2, dtype=dtype, device=device).transpose(0, 1),
            torch.tril_indices(row, col, offset, dtype=dtype, device=device))

        self.assertEqual(
            torch.empty(0, 2, dtype=dtype, device=device).transpose(0, 1),
            torch.triu_indices(row, col, offset, dtype=dtype, device=device))

    else:
        # TODO(#38095): Replace assertEqualIgnoreType. See issue #38095
        self.assertEqualIgnoreType(
            torch.ones(row, col, device='cpu')
                 .tril(offset).nonzero().to(dtype).transpose(0, 1),
            torch.tril_indices(row, col, offset, dtype=dtype, device=device))

        # TODO(#38095): Replace assertEqualIgnoreType. See issue #38095
        self.assertEqualIgnoreType(
            torch.ones(row, col, device='cpu')
                 .triu(offset).nonzero().to(dtype).transpose(0, 1),
            torch.triu_indices(row, col, offset, dtype=dtype, device=device))


def _compare_large_trilu_indices(
        self, row, col, offset=0, dtype=torch.long, device='cpu'):
    l = torch.ones(row, col, dtype=dtype, device='cpu').tril(offset) \
             .nonzero()[-100:-1, :].transpose(0, 1).to(device)
    torch.cuda.empty_cache()

    r = torch.tril_indices(
        row, col, offset, dtype=dtype, device=device)[:, -100:-1]
    self.assertEqual(l, r)
    torch.cuda.empty_cache()

    l = torch.ones(row, col, dtype=dtype, device='cpu').triu(offset) \
             .nonzero()[-100:-1, :].transpose(0, 1).to(device)
    torch.cuda.empty_cache()

    r = torch.triu_indices(
        row, col, offset, dtype=dtype, device=device)[:, -100:-1]
    self.assertEqual(l, r)
    torch.cuda.empty_cache()

# (
#   row
#   col
#   offset (optional)
#   dtype (optional)
# )
tri_tests_args = [
    (1, 1),
    (3, 3),
    (3, 3, 1),
    (3, 3, 2),
    (3, 3, 200),
    (3, 3, -1),
    (3, 3, -2),
    (3, 3, -200),
    (0, 3, 0),
    (0, 3, 1),
    (0, 3, -1),
    (3, 0, 0),
    (3, 0, 1),
    (3, 0, -1),
    (0, 0, 0),
    (0, 0, 1),
    (0, 0, -1),
    (3, 6, 0),
    (3, 6, 1),
    (3, 6, 3),
    (3, 6, 9),
    (3, 6, -1),
    (3, 6, -3),
    (3, 6, -9),
    (6, 3, 0),
    (6, 3, 1),
    (6, 3, 3),
    (6, 3, 9),
    (6, 3, -1),
    (6, 3, -3),
    (6, 3, -9),
    (258, 253, 1, torch.float32),
    (257, 258, 1, torch.float64),
    (258, 258, 1, torch.short),
    (3, 513, 1, torch.long),
    (513, 3, 1, torch.int),
    (513, 0, 1, torch.double),
    (1024, 1024),
    (1024, 1024, 500, torch.float32),
    (1024, 1024, 1023),
    (1024, 1024, -500),
    (1023, 1025),
    (1025, 1023, 1022),
    (1024, 1024, -500),
    (3, 2028),
    (3, 2028, 1),
    (3, 2028, -1),
    (2028, 3),
    (2028, 1),
    (2028, 1, -1)
]

tri_large_tests_args: List[Tuple[int, ...]] = [
    # Large test cases below are deliberately commented out to speed up CI
    # tests and to avoid OOM error. When modifying implementations of
    # tril_indices and triu_indices, please enable these tests and make sure
    # they pass.
    #
    # (1, 268435455),
    # (5000, 5000),
    # (10000, 10000),
    # (268435455, 1),
    # (134217727, 2, 1),
    # (2, 134217727, 1),
    # (536870901, 1),
    # (1, 536870901),
    # (268435455, 2, 1),
    # (2, 268435455, 1)
]


def run_additional_tri_tests(self, device):
    x = torch.ones(
        3, 3, dtype=torch.long, device=device, layout=torch.strided)
    l = x.tril(0).nonzero().transpose(0, 1)
    u = x.triu(0).nonzero().transpose(0, 1)
    self.assertEqual(l, torch.tril_indices(3, 3, device=device))
    self.assertEqual(
        l, torch.tril_indices(3, 3, device=device, layout=torch.strided))

    self.assertEqual(u, torch.triu_indices(3, 3, device=device))
    self.assertEqual(
        u, torch.triu_indices(3, 3, device=device, layout=torch.strided))

    self.assertRaises(
        RuntimeError,
        lambda: torch.triu_indices(
            1, 1, device=device, layout=torch.sparse_coo))

    self.assertRaises(
        RuntimeError,
        lambda: torch.tril_indices(
            1, 1, device=device, layout=torch.sparse_coo))

# TODO: move into common_utils.py or the test suite(s) that use this
def unpack_variables(args):
    if isinstance(args, tuple):
        return tuple(unpack_variables(elem) for elem in args)
    else:
        return args


class dont_convert(tuple):
    pass


non_differentiable = collections.namedtuple('non_differentiable', ['tensor'])


# TODO: move into common_utils.py or the test suite(s) that use this
def create_input(call_args, requires_grad=True, non_contiguous=False, call_kwargs=None, dtype=torch.double, device=None):
    if not isinstance(call_args, tuple):
        call_args = (call_args,)

    def map_arg(arg):
        def maybe_non_contig(tensor):
            return tensor if not non_contiguous else make_non_contiguous(tensor)

        def conjugate(tensor):
            return tensor.conj()

        if isinstance(arg, torch.Size) or isinstance(arg, dont_convert):
            return arg
        elif isinstance(arg, tuple) and len(arg) == 0:
            var = conjugate(torch.randn((), dtype=dtype, device=device))
            var.requires_grad = requires_grad
            return var
        elif isinstance(arg, tuple) and not isinstance(arg[0], torch.Tensor):
            return conjugate(maybe_non_contig(torch.randn(*arg, dtype=dtype, device=device))).requires_grad_(requires_grad)
        # double check casting
        elif isinstance(arg, non_differentiable):
            if isinstance(arg.tensor, torch.Tensor):
                if arg.tensor.dtype == torch.float:
                    return maybe_non_contig(arg.tensor.to(dtype=torch.double, device=device))
                if arg.tensor.dtype == torch.cfloat:
                    return conjugate(maybe_non_contig(arg.tensor.to(dtype=torch.cdouble, device=device)))
                return conjugate(maybe_non_contig(arg.tensor.to(device=device)))
            return conjugate(maybe_non_contig(arg.tensor.to(device=device)))
        elif isinstance(arg, torch.Tensor):
            if arg.dtype == torch.float:
                arg = arg.double()
            if arg.dtype == torch.cfloat:
                arg = arg.to(torch.cdouble)
            if arg.is_complex() != dtype.is_complex:
                raise RuntimeError("User provided tensor is real for a test that runs with complex dtype, ",
                                   "which is not supported for now")
            # NOTE: We do clone() after detach() here because we need to be able to change size/storage of v afterwards
            v = conjugate(maybe_non_contig(arg)).detach().to(device=device).clone()
            v.requires_grad = requires_grad and (v.is_floating_point() or v.is_complex())
            return v
        elif callable(arg):
            return map_arg(arg(dtype=dtype, device=device))
        else:
            return arg
    args_out = tuple(map_arg(arg) for arg in call_args)
    kwargs_out = {k: map_arg(v) for k, v in call_kwargs.items()} if call_kwargs else {}
    return args_out, kwargs_out<|MERGE_RESOLUTION|>--- conflicted
+++ resolved
@@ -8630,13 +8630,9 @@
            supports_out=False,
            sample_inputs_func=sample_inputs_legacy_solve,
            check_batched_gradgrad=False,
-<<<<<<< HEAD
            supports_forward_ad=True,
            gradcheck_wrapper=lambda *args, **kwargs: gradcheck_wrapper_triangular_input(*args, idx=1, **kwargs),
-           decorators=[skipCUDAIfNoMagma]),
-=======
-           decorators=[skipCPUIfNoLapack, skipCUDAIfNoMagmaAndNoCusolver]),
->>>>>>> 7f87ff18
+           decorators=[skipCUDAIfNoMagma, skipCUDAIfNoMagmaAndNoCusolver]),
     UnaryUfuncInfo('trunc',
                    aliases=('fix', ),
                    ref=np.trunc,
