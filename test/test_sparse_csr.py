--- conflicted
+++ resolved
@@ -210,11 +210,14 @@
     @dtypes(*all_types_and_complex_and(torch.half, torch.bool, torch.bfloat16))
     def test_sparse_compressed_constructor(self, layout, device, dtype,
                                            use_factory_function, shape_and_device_inference, input_kind):
-        if input_kind == 'list' and shape_and_device_inference and torch.device(device).type == 'cuda':
-            # list inputs to factory/constructor function without
-            # specifying device will result a sparse compressed tensor
-            # on CPU. So, skip testing against cuda device as unused.
-            self.skipTest("nothing to test")
+        if input_kind == 'list' and shape_and_device_inference:
+            if torch.device(device).type == 'cuda':
+                # list inputs to factory/constructor function without
+                # specifying device will result a sparse compressed tensor
+                # on CPU. So, skip testing against cuda device as unused.
+                self.skipTest("nothing to test")
+            if dtype not in {torch.float32, torch.complex64, torch.int64, torch.bool}:
+                self.skipTest("dtype not supported with list values")
 
         expected_devices = [torch.device(device)]
         if TEST_CUDA and torch.device(device).type == 'cuda' and torch.cuda.device_count() >= 2 and not shape_and_device_inference:
@@ -227,10 +230,17 @@
             torch.sparse_bsc: torch.sparse_bsc_tensor,
         }[layout]
         compressed_indices_mth, plain_indices_mth = sparse_compressed_indices_methods[layout]
-        for index_dtype in [torch.int32, torch.int64]:
+        if input_kind == 'list':
+            index_dtypes = [torch.int64]
+        else:
+            index_dtypes = [torch.int32, torch.int64]
+        for index_dtype in index_dtypes:
             for expected_device in expected_devices:
                 for (compressed_indices, plain_indices, values), kwargs in self.generate_simple_inputs(
-                        layout, device=expected_device, dtype=dtype, index_dtype=index_dtype, output_tensor=False):
+                        layout, device=expected_device, dtype=dtype, index_dtype=index_dtype,
+                        # skip zero-sized tensors for list inputs:
+                        enable_zero_sized=input_kind != 'list',
+                        output_tensor=False):
                     size = kwargs['size']
                     if shape_and_device_inference and 0 in size:
                         # skip shape inference for zero-sized tensor
@@ -240,6 +250,14 @@
                         # max(plain_indices) is undefined if
                         # plain_indices has no values
                         continue
+                    compressed_indices_expect = compressed_indices
+                    plain_indices_expect = plain_indices
+                    values_expect = values
+
+                    if input_kind == 'list':
+                        compressed_indices = compressed_indices.tolist()
+                        plain_indices = plain_indices.tolist()
+                        values = values.tolist()
 
                     if use_factory_function:
                         if shape_and_device_inference:
@@ -255,9 +273,9 @@
                                                                     dtype=dtype, layout=layout, device=expected_device)
                     self.assertEqual(layout, sparse.layout)
                     self.assertEqual(size, sparse.shape)
-                    self.assertEqual(compressed_indices, compressed_indices_mth(sparse))
-                    self.assertEqual(plain_indices, plain_indices_mth(sparse))
-                    self.assertEqual(values, sparse.values())
+                    self.assertEqual(compressed_indices_expect, compressed_indices_mth(sparse))
+                    self.assertEqual(plain_indices_expect, plain_indices_mth(sparse))
+                    self.assertEqual(values_expect, sparse.values())
                     self.assertEqual(sparse.device, sparse.values().device)
                     self.assertEqual(sparse.device, expected_device)
 
@@ -343,7 +361,7 @@
                     for (compressed_indices, plain_indices, values), kwargs in self.generate_simple_inputs(
                             layout, device=device, dtype=dtype, index_dtype=index_dtype, enable_hybrid=enable_hybrid,
                             enable_zero_sized=False, output_tensor=False, patterns=patterns):
-                        size = kwargs['size']
+                        size = tuple(kwargs['size'])
                         block_ndim = 2 if layout in {torch.sparse_bsr, torch.sparse_bsc} else 0
                         base_ndim = 2
                         batch_ndim = compressed_indices.dim() - 1
@@ -826,14 +844,24 @@
     @dtypes(*all_types_and_complex_and(torch.bool, torch.half, torch.bfloat16))
     def test_to_dtype(self, layout, device, dtype):
         # to_dense does not support hybrid inputs
-        input_gen = self.generate_simple_inputs(layout, device=device, enable_hybrid=False)
-        for sparse in input_gen:
+        for sparse in self.generate_simple_inputs(layout, dtype=dtype, device=device, enable_hybrid=False):
             for to_dtype in all_types_and_complex_and(torch.bool, torch.half, torch.bfloat16):
                 sparse_to_dtype = sparse.to(to_dtype)
                 dense_to_dtype = sparse.to_dense().to(to_dtype)
                 self.assertEqual(sparse_to_dtype.to_dense(), dense_to_dtype)
 
-<<<<<<< HEAD
+    @skipMeta
+    @all_sparse_compressed_layouts()
+    @dtypes(torch.double)
+    def test_pickle(self, layout, dtype, device):
+        import pickle
+
+        for sparse in self.generate_simple_inputs(layout, device=device, dtype=dtype):
+            serialized = pickle.dumps(sparse)
+            sparse_loaded = pickle.loads(serialized)
+
+            self.assertEqual(sparse, sparse_loaded)
+
     @all_sparse_compressed_layouts()
     @parametrize("index_dtype", [torch.int32, torch.int64])
     @dtypes(*all_types_and_complex_and(torch.half, torch.bfloat16, torch.bool))
@@ -878,22 +906,6 @@
                         sparse_select = torch.select_copy(sparse, dim, index)
                         self.assertEqual(sparse_select, dense_select)
                         self.assertFalse(is_view_of(sparse_select.values(), sparse.values()))
-=======
-    @skipMeta
-    @all_sparse_compressed_layouts()
-    @dtypes(torch.double)
-    def test_pickle(self, layout, dtype, device):
-        import pickle
-
-        input_gen = self._generate_small_inputs(layout)
-        for compressed_indices, plain_indices, values, size in input_gen:
-            sparse = torch.sparse_compressed_tensor(compressed_indices, plain_indices, values, size,
-                                                    dtype=dtype, device=device, layout=layout)
-            serialized = pickle.dumps(sparse)
-            sparse_loaded = pickle.loads(serialized)
-
-            self.assertEqual(sparse, sparse_loaded)
->>>>>>> abb446af
 
 
 def _npref_block_addmm_addmv(c, a, b, alpha, beta):
