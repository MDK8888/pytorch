--- conflicted
+++ resolved
@@ -1095,11 +1095,6 @@
     xfail('masked_fill', ''),  # could not find kernel
     xfail('masked.logaddexp', ''),  # aten.logaddexp.default - couldn't find symbolic meta function/decomposi...
     xfail('masked.logsumexp', ''),  # Cannot call sizes() on tensor with symbolic sizes/strides
-<<<<<<< HEAD
-=======
-    # Seems flaky: https://github.com/pytorch/pytorch/issues/88883
-    skip('masked.median', ''),  # Cannot call sizes() on tensor with symbolic sizes/strides
->>>>>>> 8ff2e34c
     xfail('masked.prod', ''),  # Cannot call sizes() on tensor with symbolic sizes/strides
     xfail('masked_scatter', ''),  # Cannot call sizes() on tensor with symbolic sizes/strides
     xfail('masked_select', ''),  # aten.masked_select.default - couldn't find symbolic meta function/decompos...
