--- conflicted
+++ resolved
@@ -2140,7 +2140,6 @@
   )JIT";
 
   std::vector<IValue> args_int{1};
-<<<<<<< HEAD
 
   testStaticRuntime(append_int_script, args_int);
 
@@ -2187,53 +2186,6 @@
   at::Tensor weight = torch::randn({3, 2}, torch::kFloat);
   at::Tensor input = torch::randn({3, 2}, torch::kFloat);
 
-=======
-
-  testStaticRuntime(append_int_script, args_int);
-
-  std::vector<IValue> args_tensor{at::randn({1})};
-  std::vector<IValue> args_tensor_large{at::randn({2, 2})};
-
-  testStaticRuntime(append_tensor_script, args_tensor);
-  testStaticRuntime(append_tensor_script, args_tensor, args_tensor_large);
-}
-
-TEST(StaticRuntime, QuantizedLinear) {
-  const std::string quantize_script = R"IR(
-    graph(%input: Tensor, %weights: Tensor):
-        %scale: float = prim::Constant[value=1.]()
-        %zero_point: int = prim::Constant[value=1]()
-        %bias: None = prim::Constant()
-        %packed_params = quantized::linear_prepack(%weights, %bias)
-        %1254 = quantized::linear(%input, %packed_params, %scale, %zero_point)
-        %1249: Tensor = aten::dequantize(%1254)
-        return (%1249)
-  )IR";
-  at::Tensor weight =
-      at::quantize_per_tensor(torch::randn({3, 2}), 2, 3, torch::kQInt8);
-  at::Tensor input =
-      at::quantize_per_tensor(torch::randn({3, 2}), 2, 3, torch::kQUInt8);
-
-  at::Tensor weight_2 =
-      at::quantize_per_tensor(torch::randn({8, 3}), 2, 3, torch::kQInt8);
-  at::Tensor input_2 =
-      at::quantize_per_tensor(torch::randn({9, 3}), 2, 3, torch::kQUInt8);
-
-  testStaticRuntime(quantize_script, {input, weight}, {input_2, weight_2});
-}
-
-TEST(StaticRuntime, QuantizedLinearDynamicFp16) {
-  const std::string quantized_linear_dynamic_fp16_script = R"IR(
-    graph(%input: Tensor, %weights: Tensor):
-        %bias: None = prim::Constant()
-        %packed_params = quantized::linear_prepack_fp16(%weights, %bias)
-        %output = quantized::linear_dynamic_fp16(%input, %packed_params)
-        %ret = aten::clone(%output, %bias)
-        return (%ret)
-  )IR";
-  at::Tensor weight = torch::randn({3, 2}, torch::kFloat);
-  at::Tensor input = torch::randn({3, 2}, torch::kFloat);
-
   at::Tensor weight_2 = torch::randn({4, 3}, torch::kFloat);
   at::Tensor input_2 = torch::randn({5, 3}, torch::kFloat);
 
@@ -2255,33 +2207,6 @@
   at::Tensor weight = torch::randn({3, 2}, torch::kFloat);
   at::Tensor input = torch::randn({3, 2}, torch::kFloat);
 
->>>>>>> 8d93f6b4
-  at::Tensor weight_2 = torch::randn({4, 3}, torch::kFloat);
-  at::Tensor input_2 = torch::randn({5, 3}, torch::kFloat);
-
-  testStaticRuntime(
-<<<<<<< HEAD
-      quantized_linear_dynamic_fp16_script,
-=======
-      quantized_linear_relu_dynamic_fp16_script,
->>>>>>> 8d93f6b4
-      {input, weight},
-      {input_2, weight_2});
-}
-
-<<<<<<< HEAD
-TEST(StaticRuntime, QuantizedLinearReluDynamicFp16) {
-  const std::string quantized_linear_relu_dynamic_fp16_script = R"IR(
-    graph(%input: Tensor, %weights: Tensor):
-        %bias: None = prim::Constant()
-        %packed_params = quantized::linear_prepack_fp16(%weights, %bias)
-        %output = quantized::linear_relu_dynamic_fp16(%input, %packed_params)
-        %ret = aten::clone(%output, %bias)
-        return (%ret)
-  )IR";
-  at::Tensor weight = torch::randn({3, 2}, torch::kFloat);
-  at::Tensor input = torch::randn({3, 2}, torch::kFloat);
-
   at::Tensor weight_2 = torch::randn({4, 3}, torch::kFloat);
   at::Tensor input_2 = torch::randn({5, 3}, torch::kFloat);
 
@@ -2305,22 +2230,6 @@
   std::vector<IValue> args2 = {at::randn({4, 5, 6}), at::randn({4, 5, 6}), 1};
   testStaticRuntime(var_stack_script, args2);
 
-=======
-TEST(StaticRuntime, VarStack) {
-  const auto var_stack_script = R"JIT(
-    def forward(self, inp1: Tensor, inp2: Tensor, dim: int):
-        return torch.stack([inp1, inp2], dim).clone()
-  )JIT";
-
-  // 2D tensors - stack dim = 0
-  std::vector<IValue> args1 = {at::randn({6, 6}), at::randn({6, 6}), 0};
-  testStaticRuntime(var_stack_script, args1);
-
-  // 3D tensors - stack dim = 1
-  std::vector<IValue> args2 = {at::randn({4, 5, 6}), at::randn({4, 5, 6}), 1};
-  testStaticRuntime(var_stack_script, args2);
-
->>>>>>> 8d93f6b4
   // 3D tensors - stack dim = 2
   std::vector<IValue> args3 = {at::randn({4, 5, 6}), at::randn({4, 5, 6}), 2};
   testStaticRuntime(var_stack_script, args3);
@@ -2383,11 +2292,7 @@
   testStaticRuntime(fmod_scalar, {a, 3}, {c, 4});
 }
 
-<<<<<<< HEAD
-TEST(StaticRuntime, QEmbeddingBagBytePrepack) {
-=======
 TEST(StaticRuntime, QEmbeddingBagByteUnpack) {
->>>>>>> 8d93f6b4
   const std::string embedding_bag_byte_prepack_script = R"IR(
     graph(%input: Tensor):
         %none : None = prim::Constant()
@@ -2403,26 +2308,6 @@
   testStaticRuntime(embedding_bag_byte_prepack_script, {a}, {b});
 }
 
-<<<<<<< HEAD
-TEST(StaticRuntime, QEmbeddingBagByteUnpack) {
-  const auto src = R"IR(
-    graph(%input: Tensor):
-        %none : None = prim::Constant()
-        %weight: Tensor = quantized::embedding_bag_byte_prepack(%input)
-        %output: Tensor = quantized::embedding_bag_byte_unpack(%weight)
-        %res: Tensor = aten::clone(%output, %none)
-        return (%res)
-  )IR";
-
-  auto a = torch::randn({8, 16}, at::ScalarType::Float);
-  auto b = torch::randn({8 * 2, 16 * 2}, at::ScalarType::Float);
-
-  testStaticRuntime(src, {a});
-  testStaticRuntime(src, {a}, {b});
-}
-
-=======
->>>>>>> 8d93f6b4
 TEST(StaticRuntime, LinalgNorm_ScalarOrd) {
   const auto linalg_norm_ord_scalar = R"JIT(
     def forward(self, a: Tensor, ord: int, dim: List[int], keepdim: bool, dtype: int):
@@ -3028,19 +2913,11 @@
         else:
             return x.clone()
   )JIT";
-<<<<<<< HEAD
 
   std::vector<IValue> args_false{false, at::randn({1})};
   std::vector<IValue> args_true{true, at::randn({1})};
   std::vector<IValue> args_big_tensor{true, at::randn({3, 3, 3})};
 
-=======
-
-  std::vector<IValue> args_false{false, at::randn({1})};
-  std::vector<IValue> args_true{true, at::randn({1})};
-  std::vector<IValue> args_big_tensor{true, at::randn({3, 3, 3})};
-
->>>>>>> 8d93f6b4
   testStaticRuntime(src, args_false);
   testStaticRuntime(src, args_true);
   testStaticRuntime(src, args_true, args_big_tensor);
@@ -3446,8 +3323,6 @@
   testStaticRuntime(src, args1, args2);
 }
 
-<<<<<<< HEAD
-=======
 TEST(StaticRuntime, QuantizedLinearDynamicFp16ReluFusion) {
   const auto src = R"IR(
     graph(%input: Tensor, %weights: Tensor):
@@ -3472,7 +3347,6 @@
   EXPECT_TRUE(hasNodeWithKind(graph, "quantized::linear_relu_dynamic_fp16"));
 }
 
->>>>>>> 8d93f6b4
 TEST(StaticRuntime, ClampNaNToNum) {
   const auto src1 = R"JIT(
     def forward(self, a):
