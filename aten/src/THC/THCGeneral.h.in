--- conflicted
+++ resolved
@@ -59,11 +59,4 @@
 TORCH_CUDA_CPP_API void __THCublasCheck(cublasStatus_t status, const char *file, const int line);
 TORCH_CUDA_CPP_API void __THCusparseCheck(cusparseStatus_t status, const char *file, const int line);
 
-<<<<<<< HEAD
-=======
-at::DataPtr THCudaHostAlloc(THCState *state, size_t size);
-
-TORCH_CUDA_CPP_API void THCudaHostRecord(THCState *state, void *ptr);
-
->>>>>>> 7f87ff18
 #endif